--- conflicted
+++ resolved
@@ -84,11 +84,8 @@
 	- currently supported operator: box, diamond
 	- LTL operator can be connected by &&, ||
 *)
-<<<<<<< HEAD
+
 let add7 (x : int{x > 0}) (y : int{y > 0}) : int{ box(add7_return >= x) && diamond(add7_return >= y)} =
-=======
-let add (x : int{x > 0}) (y : int{y > 0}) : int{ box(add_return >= x) && diamond(add_return >= y)} =
->>>>>>> c2fb8463
   x + y 
 
 let x:int{box(x>=3) || box(x<2)} = 4
@@ -98,7 +95,7 @@
   EXAMPLE 8: custom refinement type
 
 *)
-<<<<<<< HEAD
+
 type nat = {v : int | v >= 0}
 
 (* 
@@ -133,7 +130,4 @@
 
 	(* - no refinement *)
 let add104 (x:int) (y:int) : int =
-  x + y
-=======
-type nat = {v : int | v >= 0}
->>>>>>> c2fb8463
+  x + y