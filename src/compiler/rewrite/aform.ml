(***********************************************************************)
(*                                                                     *)
(*                                                                     *)
(*          Zelus, a synchronous language for hybrid systems           *)
(*                                                                     *)
(*  (c) 2024 Inria Paris (see the AUTHORS file)                        *)
(*                                                                     *)
(*  Copyright Institut National de Recherche en Informatique et en     *)
(*  Automatique. All rights reserved. This file is distributed under   *)
(*  the terms of the INRIA Non-Commercial License Agreement (see the   *)
(*  LICENSE file).                                                     *)
(*                                                                     *)
(* *********************************************************************)

(* A-normal form: distribution of tuples *)
(* for any variable [x: t1 *...* t2n, introduce fresh names *)
(* [x1:t1,...,xn:tn] so that [x = (x1,...,xn)] *)
(* distribute pattern matchings [(p1,...,pn) = (e1,...,en)] into *)
(* p1 = e1 and ... pn = en] *)
open Ident
open Zelus
open Deftypes

type 'a tree = | Leaf of 'a | Lpar of 'a tree list

(* the type of the accumulator *)
type acc =
  { renaming: Ident.t Env.t; (* renaming environment *)
    subst: Ident.t tree Env.t;
  }

<<<<<<< HEAD
(* associate a pattern and an expression to a variable according to its type *)
(* [intro t_env subst = subst', t_env'] *)
let build global_funs ({ renaming; env } as acc) env =
  let rec value entry acc ({ t_desc } as ty) =
    match t_desc with
    | Tvar | Tarrow _ | Tvec _ | Tconstr _ -> result entry acc ty
    | Tproduct(ty_list) ->
       let p_e_list, acc = Util.mapfold (value entry) acc ty_list in
       let p_list, e_list = List.split p_e_list in
       Aux.tuplepat p_list, Aux.tuple e_list, acc
    | Tlink(ty_link) ->
       value entry acc ty_link in
  and result n entry acc ty =
    let m = Ident.fresh (Ident.source n) in
    (Aux.varpat m, Aux.var m),
    Env.add n { entry with t_tys = Deftypes.scheme ty } acc in
    let buildrec n ({ t_tys = { typ_body }; t_sort; t_path } as entry)
          (env, renaming) =
    let pat, e = intro_from_typ m = Ident.fresh (Ident.source n) in
    
  (* returns a pair [spat, se] with [spat] a pattern, [se] an expression *)
  let result { source } entry acc ty =
    let id = Ident.fresh source in
    (Aux.varpat id, Aux.var id),
    Env.add id { entry with t_tys = Deftypes.scheme ty } acc in
  let rec value id entry acc ({ t_desc } as ty) =
    match t_desc with
    | Tvar | Tarrow _ | Tvec _ | Tconstr _ -> result id entry acc ty
    | Tproduct(ty_list) ->
       let p_e_list, acc = Util.mapfold (value id entry) acc ty_list in
       let p_list, e_list = List.split p_e_list in
       (Aux.tuplepat p_list, Aux.tuple e_list), acc
    | Tlink(ty_link) -> value id entry acc ty_link in
  let add id ({ t_tys = { typ_body }; t_sort; t_path } as entry) (subst_acc, env_acc) =
    match t_sort with
    | Sort_val | Sort_var ->
	let r, env_acc = value id entry env_acc typ_body in
	Env.add id r subst_acc, env_acc
    | _ ->
     (* state variables are not splitted but renamed *)
     let r, env_acc = result id entry env_acc typ_body in
     Env.add id r subst_acc, env_acc in
  let buildrec n entry (env, renaming) =
    let m = Ident.fresh (Ident.source n) in
    Env.add m entry env,
    Env.add n m renaming in
  let env, renaming = Env.fold buildrec env (Env.empty, renaming) in
  env, { acc with renaming }Env.fold add t_env (subst, Env.empty)
=======
let empty = { renaming = Env.empty; subst = Env.empty }
>>>>>>> af368b72

(* matching. Translate [(p1,...,pn) = (e1,...,en)] into *)
(* [p1 = e1 and ... and pn = en] *)
let rec matching eq_list ({ pat_desc } as p) ({ e_desc } as e) =
  match pat_desc, e_desc with
    | Etuplepat(p_list), Etuple(e_list) ->
        List.fold_left2 matching eq_list p_list e_list
    | _ -> (Aux.eq_make p e) :: eq_list 

let find { renaming; subst } id =
  try Env.find id renaming with | Not_found -> assert false

<<<<<<< HEAD
let matching p_list e_list =
  List.map2 (fun p e -> Aux.eq p e) p_list e_list

let equation funs acc ({ eq_desc } as eq) =
  let eq, acc = Mapfold.equation funs acc eq in
  let desc = match eq_desc with
  | EQeq(p, e) -> 
     let eq_list = matching p e in
     EQand { ordered = false; eq_list }
  | _ -> eq_desc in
  { eq with eq_desc }, acc
     
let block funs acc ({ b_vars; b_body; b_env } as b) =
  
  let vardec_list subst v_list =
=======
let rec make_pat t =
  match t with
  | Leaf(id) -> Aux.varpat id
  | Lpar(t_list) -> Aux.tuplepat (List.map make_pat t_list)

let rec make_exp t =
  match t with
  | Leaf(id) -> Aux.var id
  | Lpar(t_list) -> Aux.tuple (List.map make_exp t_list)

let rec names acc t =
  match t with
  | Leaf(id) -> id :: acc
  | Lpar(t_list) -> List.fold_left names acc t_list

let var_ident global_funs acc id = find acc id, acc

(* Build an accumulator from an environment *)
let build global_funs ({ renaming; subst } as acc) env =
  let rec buildrec n ({ t_tys = { typ_body }; t_sort; t_path } as entry)
    (env, acc) =
    match t_sort with
    | Sort_val | Sort_var ->
       let t, env = value n entry env typ_body in
       env, { acc with subst = Env.add n t subst }
    | _ ->
       (* state variables are not splitted but simply renamed *)
       let m = Ident.fresh (Ident.source n) in
       Env.add m entry env,
       { acc with renaming = Env.add n m renaming }
  and value n entry env { t_desc } =
    (* produce a tree according to the structure of [t_desc] *)
    match t_desc with
      | Tvar | Tarrow _ | Tvec _ | Tconstr _ ->
         let m = Ident.fresh (Ident.source n) in
         Leaf(m), Env.add m entry env
      | Tproduct(ty_list) ->
         let t_list, acc = Util.mapfold (value n entry) env ty_list in
         Lpar(t_list), env
      | Tlink(ty_link) -> value n entry env ty_link in
  let env, acc = Env.fold buildrec env (Env.empty, acc) in
  env, acc

let pattern funs ({ renaming; subst } as acc) ({ pat_desc } as p) =
  match pat_desc with
  | Evarpat(x) -> 
     let p =
       try { p with pat_desc = Evarpat(Env.find x renaming) }
       with
       | Not_found ->
          try
            make_pat (Env.find x subst)
          with | Not_found -> assert false in
     p, acc
  | _ -> raise Mapfold.Fallback

let expression funs ({ renaming; subst } as acc) ({ e_desc } as e) =
  match e_desc with
  | Evar(x) ->
     let e =
       try { e with e_desc = Evar(Env.find x renaming) }
       with
       | Not_found ->
          try
            make_exp (Env.find x subst)
          with | Not_found -> assert false in
     e, acc
  | _ -> raise Mapfold.Fallback

let equation funs acc eq =
  let ({ eq_desc } as eq), acc = Mapfold.equation_it funs acc eq in
  let eq = match eq_desc with
    | EQeq(p, e) ->
       Aux.par (matching [] p e)
    | _ -> eq in
  eq, acc

let vardec_list funs ({ renaming; subst } as acc) v_list =
>>>>>>> af368b72
  (* Warning. if [n] is a state variable or associated with a *)
  (* default value of combine function, it is not split into a tuple *)
  (* but a single name. The code below makes this assumption. *)
  let vardec v_list ({ var_name } as v) =
    let t = Env.find var_name subst in
    List.fold_left
      (fun v_list n -> { v with var_name = n } :: v_list) v_list (names [] t) in
  List.fold_left vardec [] v_list, acc
  
let set_index funs acc n =
  let _ = Ident.set n in n, acc
let get_index funs acc n = Ident.get (), acc

let program genv p =
  let global_funs = { Mapfold.default_global_funs with build; var_ident } in
  let funs =
    { Mapfold.defaults with
      pattern; expression; equation; vardec_list;
      set_index; get_index; global_funs } in
  let p, _ = Mapfold.program_it funs empty p in
  p
<|MERGE_RESOLUTION|>--- conflicted
+++ resolved
@@ -29,58 +29,7 @@
     subst: Ident.t tree Env.t;
   }
 
-<<<<<<< HEAD
-(* associate a pattern and an expression to a variable according to its type *)
-(* [intro t_env subst = subst', t_env'] *)
-let build global_funs ({ renaming; env } as acc) env =
-  let rec value entry acc ({ t_desc } as ty) =
-    match t_desc with
-    | Tvar | Tarrow _ | Tvec _ | Tconstr _ -> result entry acc ty
-    | Tproduct(ty_list) ->
-       let p_e_list, acc = Util.mapfold (value entry) acc ty_list in
-       let p_list, e_list = List.split p_e_list in
-       Aux.tuplepat p_list, Aux.tuple e_list, acc
-    | Tlink(ty_link) ->
-       value entry acc ty_link in
-  and result n entry acc ty =
-    let m = Ident.fresh (Ident.source n) in
-    (Aux.varpat m, Aux.var m),
-    Env.add n { entry with t_tys = Deftypes.scheme ty } acc in
-    let buildrec n ({ t_tys = { typ_body }; t_sort; t_path } as entry)
-          (env, renaming) =
-    let pat, e = intro_from_typ m = Ident.fresh (Ident.source n) in
-    
-  (* returns a pair [spat, se] with [spat] a pattern, [se] an expression *)
-  let result { source } entry acc ty =
-    let id = Ident.fresh source in
-    (Aux.varpat id, Aux.var id),
-    Env.add id { entry with t_tys = Deftypes.scheme ty } acc in
-  let rec value id entry acc ({ t_desc } as ty) =
-    match t_desc with
-    | Tvar | Tarrow _ | Tvec _ | Tconstr _ -> result id entry acc ty
-    | Tproduct(ty_list) ->
-       let p_e_list, acc = Util.mapfold (value id entry) acc ty_list in
-       let p_list, e_list = List.split p_e_list in
-       (Aux.tuplepat p_list, Aux.tuple e_list), acc
-    | Tlink(ty_link) -> value id entry acc ty_link in
-  let add id ({ t_tys = { typ_body }; t_sort; t_path } as entry) (subst_acc, env_acc) =
-    match t_sort with
-    | Sort_val | Sort_var ->
-	let r, env_acc = value id entry env_acc typ_body in
-	Env.add id r subst_acc, env_acc
-    | _ ->
-     (* state variables are not splitted but renamed *)
-     let r, env_acc = result id entry env_acc typ_body in
-     Env.add id r subst_acc, env_acc in
-  let buildrec n entry (env, renaming) =
-    let m = Ident.fresh (Ident.source n) in
-    Env.add m entry env,
-    Env.add n m renaming in
-  let env, renaming = Env.fold buildrec env (Env.empty, renaming) in
-  env, { acc with renaming }Env.fold add t_env (subst, Env.empty)
-=======
 let empty = { renaming = Env.empty; subst = Env.empty }
->>>>>>> af368b72
 
 (* matching. Translate [(p1,...,pn) = (e1,...,en)] into *)
 (* [p1 = e1 and ... and pn = en] *)
@@ -93,23 +42,6 @@
 let find { renaming; subst } id =
   try Env.find id renaming with | Not_found -> assert false
 
-<<<<<<< HEAD
-let matching p_list e_list =
-  List.map2 (fun p e -> Aux.eq p e) p_list e_list
-
-let equation funs acc ({ eq_desc } as eq) =
-  let eq, acc = Mapfold.equation funs acc eq in
-  let desc = match eq_desc with
-  | EQeq(p, e) -> 
-     let eq_list = matching p e in
-     EQand { ordered = false; eq_list }
-  | _ -> eq_desc in
-  { eq with eq_desc }, acc
-     
-let block funs acc ({ b_vars; b_body; b_env } as b) =
-  
-  let vardec_list subst v_list =
-=======
 let rec make_pat t =
   match t with
   | Leaf(id) -> Aux.varpat id
@@ -188,7 +120,6 @@
   eq, acc
 
 let vardec_list funs ({ renaming; subst } as acc) v_list =
->>>>>>> af368b72
   (* Warning. if [n] is a state variable or associated with a *)
   (* default value of combine function, it is not split into a tuple *)
   (* but a single name. The code below makes this assumption. *)
