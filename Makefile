--- conflicted
+++ resolved
@@ -22,7 +22,6 @@
 docker-build: ## Build the Docker image
 	docker build -t zelus -f zelus.docker .
 
-<<<<<<< HEAD
 docker-run: ## Launch a terminal in the Docker image
 	docker run -ti --rm zelus bash
 
@@ -30,11 +29,6 @@
 	@awk 'BEGIN {FS = ":.*##"; printf "Usage:\n"} /^[a-zA-Z_-]+:.*?##/ { printf "  make %-20s# %s\n", $$1, $$2 }' $(MAKEFILE_LIST)
 
 .PHONY: test help
-=======
-docker-run:
-	docker run -ti --rm zelus bash
-
->>>>>>> 1bab14fe
 
 # Doc (for opam):
 # opam pin -k path .              : install the current version of the compiler
@@ -42,12 +36,4 @@
 # opam pin --help
 
 # opam pin remove zelus zelus-gtk : removes the opam package
-<<<<<<< HEAD
 # opam install zelus zelus-gtk : install the (public) opam package
-help: ## Print this help
-	@awk 'BEGIN {FS = ":.*##"; printf "Usage:\n"} /^[a-zA-Z_-]+:.*?##/ { printf "  make %-20s# %s\n", $$1, $$2 }' $(MAKEFILE_LIST)
-
-.PHONY: test help
-=======
-# opam install zelus zelus-gtk : install the (public) opam package
->>>>>>> 1bab14fe
