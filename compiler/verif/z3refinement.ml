(* Z3 interface to type check refinement types*)

(*Open Z3 interface*)
open Z3
open Z3.Symbol
open Z3.Sort
open Z3.Expr
open Z3.Boolean
open Z3.FuncDecl
open Z3.Goal
open Z3.Tactic
open Z3.Tactic.ApplyResult
open Z3.Probe
open Z3.Solver
open Z3.Arithmetic
open Z3.Arithmetic.Integer
open Z3.Arithmetic.Real
open Z3.BitVector

exception Z3FailedException of string

(*Open Zelus Interface*)
open Zident
open Global
open Modules
open Deftypes
open Ztypes
open Typerrors

open Zmisc
open Zlocation
open Format
open Zelus

open List
open Hashtbl


(*
type variable = 
  { 
    name:         string;
    refinement_t: expr;
  }
*)

(*TODO :Change this to a Z3 vc_gen_expression type, then add stuff by AND-ing it on the head *)
(*let z3env = ref []*)

type env_structure =
(*
      environment to hold
      exp_env : local vc_gen_expression environment
      var_env : local variable environment
*)
{
  exp_env : expr list ref;
  var_env : (string, expr) Hashtbl.t;
}

let add_constraint ({ exp_env = env; var_env = v}) premise = 
(*
    env     -> environment (list of z3 vc_gen_expressions)
    premise -> z3 vc_gen_expression
    
    Add premise to end of environment list
*)
   env := premise::(!env) 

(*
type z3env =
{
  scope: variable list;
  prev:  z3env;
}*)

type function_desc = 
(*
    Function object definition
*)
{
  argument_constraints: expr list;
  variable_maps: (string, string) Hashtbl.t;
  argument_list: string list;
  creation_env: env_structure;
}

(*TODO: make two variants for refinement functions and non-refinement functions *)
let function_space =
(*Hash table to store functions given a function name*)
    let function_table : ((string, function_desc ) Hashtbl.t) =  (Hashtbl.create 1)
    in ref function_table

let add_function name f_add =
(*
    name  -> fucntion name
    f_add -> function_desc object

    Adds a  new function to function space
*)
  Hashtbl.add (!function_space) name f_add 

type stream_desc =
(*
    Stream object definitions
*)
{
  initialization_var:   expr;
  application_function: string;
  return_exp : expr;
  refinement_exp : expr list;
}
let stream_space =
(* Hash table to store streams given a stream name*)
  let stream_table : ((string, stream_desc) Hashtbl.t) = (Hashtbl.create 1)
in ref stream_table

let add_stream name stream_add =
(*
    name -> stream name
    stream_add -> stream desc object

    Add a new stream to stream space
*)
  Hashtbl.add (!stream_space) name stream_add

let proof_error_count = ref 0 (* count for proof errors *)
(**
(*Define refinement type vc_gen_pattern*)
type z3op =
    | Z3eval of string * string * exp * exp
    
type z3exp =
    | Z3int of int
    | Z3real of float

(* convert immeiate type to respective string *)
let immediate = function
  | Ebool(b) -> if b then "true" else "false" 
  | Eint(i) -> Printf.sprintf "%d" i
  | Efloat(i) -> Printf.sprintf "%f" i
  | Echar(c) -> Printf.sprintf "'%c'" c
  | Estring(c) -> Printf.sprintf "'%s'" c
  | Evoid -> Printf.sprintf ""
  
let qualident { Lident.qual = m; Lident.id = s } =
  Printf.sprintf "%s.%s" m s
 
let print_elt f e = 
	print_string (Printf.sprintf "List exp: '%s'\n" (f e)) 
	
let type_exp typ = 
	match typ with
	  | Vconst(i) -> immediate i (* constant *)
	  | Vconstr0(ln) -> qualident ln (* constructor *)
	  | Vabstract(ln) -> qualident ln (* no implementation is given *)

let qualid_exp typ = 
	match typ with
	  | None  -> "None" (* constant *)
	  | Some(ln) -> qualident ln (* constructor *)
  
let print_info info =
	(*print_string (Printf.sprintf "Value typ: '%s' \n" (List.hd (info.value_typ.typ_vars)));*)
	print_string (Printf.sprintf "Value static: '%b' \n" (info.value_static));
	(*print_string (Printf.sprintf "Value caus: '%s' \n" info.value_caus);
	print_string ("Value init: \n");
	print_string (String.concat " " (List.map (Printf.sprintf "'%s'") info.value_init));*)
	print_string (Printf.sprintf "Value code exp: '%s' \n"  ( type_exp info.value_code.value_exp));
	print_string (Printf.sprintf "Value code name: '%s' \n" ( qualid_exp info.value_code.value_name)); "Info"
	
(* parse input vc_gen_expression into string and redirect to Z3 solver *)
let rec parse_vc_gen_expression e = 
  match e.e_desc with
    | Elocal n -> print_string "Elocal\n"; "1.0"
    | Eglobal { lname = ln } -> print_string "Eglobal\n"; let var_name = Lident.modname ln in print_string var_name; print_newline(); 
    let var2 =
    	try 
    	   let { info = info } = Modules.find_value ln in print_info info
    	with 
    	   | Not_found -> "No info" in
    var_name
    | Eop(op, e_list) -> print_string "Eop\n"; "1.0"
    | Elast x -> print_string "Elast\n"; "1.0"
    | Econstr0(ln) -> print_string "Econstr0\n"; "1.0"
    | Econst c -> print_string "Econst\n"; immediate c
    | Eapp({ app_inline = i; app_statefull = r }, e, e_list) ->
       print_string (Printf.sprintf "App inline: '%b'\n" i);
       print_string (Printf.sprintf "App stateful: '%b'\n" r);
       (*print_string (Printf.sprintf "Exp parsing: '%s' \n" (parse_vc_gen_expression e));
       print_string "Map start\n";
       let dummy = List.map (print_elt parse_vc_gen_expression) e_list in
       print_string "Eapp\n"; "1.0"*)
       let vc_gen_operator = Printf.sprintf "'%s'" (parse_vc_gen_expression e) in
       let exp_list = List.map parse_vc_gen_expression e_list in
       List.hd (List.tl exp_list)
    | Econstr1(ln, e_list) ->
        print_string "Econstr1\n"; "1.0"
    | Etuple(e_list) ->
        print_string "Etuple\n"; "1.0"
    | Erecord_access(e, field) ->
        print_string "Erecord_access\n"; "1.0"
    | Erecord(ln_e_list) ->
        print_string "Erecord\n"; "1.0"
    | Erecord_with(e, ln_e_list) ->
       print_string "Erecord_with\n"; "1.0"
    | Elet(l, e) ->
        print_string "Elet\n"; "1.0"
    | Eblock(b, e) ->
       print_string "Eblock\n"; "1.0"
    | Etypeconstraint(e, typ) ->
        print_string "Etypeconstraint\n"; "1.0"
    | Eseq(e1, e2) ->
        print_string "Eseq\n"; "1.0"
    | Eperiod(p) ->
        print_string "Eperiod\n"; "1.0"
    | Ematch(total, e, match_handler_list) ->
        print_string "Ematch\n"; "1.0"
    | Epresent(present_handler_list, opt_e) ->
        print_string "Epresent\n"; "1.0" 
     

let evaluate name ty e1 e2 : bool =
	Printf.printf "Running Zelus evaluation verifier \n";
	let cfg = [("model", "true"); ("proof", "false")] in
	let ctx = (mk_context cfg) in
	let var = Real.mk_numeral_s ctx e2 in
	let threshold = Real.mk_numeral_s ctx e1 in
	let phi variable refinement =
		Arithmetic.mk_ge ctx variable refinement in
	let correct = (Boolean.mk_and ctx
			[(phi var threshold);]) in
	let solver = (mk_solver ctx None) in
	let s = (Solver.add solver [correct]) in
	let q = check solver [] in
	Printf.printf "Solver says: %s\n" (string_of_status q) ;
    	if q == SATISFIABLE then true
    	else 
	     raise (Z3FailedException "Z3 verification failed")
	     
let rec prove_satisfiability op : bool =
	match op with
	| Z3eval(var, ty, e1, e2) -> 
	let arg = parse_vc_gen_expression e1 in
	let arg2 = parse_vc_gen_expression e2 in
	print_string arg; print_newline(); print_string arg2; print_newline();
	evaluate var ty (arg) (arg2)
*)
exception TestFailedException of string
let debug message =
  (* log debug message *)
  if !ref_verbose then (Printf.printf "[DEBUG] : %s\n" message) 

let print_assignments m = 
(*
    m -> z3 model

    Print counterexamples found for a given z3 model
*)
  let decls = (Model.get_decls m) in
    List.iter (fun a -> (match (Model.get_const_interp m a) with
      | Some(e) -> Printf.printf "\t%s: %s\n" (Symbol.get_string (FuncDecl.get_name a)) 
          (if (Arithmetic.is_real e) then (Arithmetic.Real.to_decimal_string e 5) else (Expr.to_string e))
      | None -> ()
    )) decls

let build_z3_premise ctx ({exp_env = l; var_env = v}) =
(*
    ctx -> z3 context
    l   -> list of z3 vc_gen_expressions

    Returns the conjunctions of z3 vc_gen_expressions in list l
*)
  match !l with
  | [] -> Boolean.mk_true ctx
  | _ -> Boolean.mk_and ctx !l

(* let check_arg_list f arg_list =
(*
  Check that input arguments agree with function definition
*)
  if List.len (f.argument_list) != List.len (arg_list) then
    Printf.printf "Function expected different number of arguments";
    raise Z3FailedException
  else 
    let rec validate_args l1 l2 = *)

let print_env_list premise =
(*
  premise -> list of z3 vc_gen_expressions
    
  Print list of z3 vc_gen_expressions
*)
  debug (Printf.sprintf "vc_gen_expression = %s ; " (Expr.to_string premise))

let print_env ({exp_env = env; var_env = v}) = 
(*
  env -> vc_gen_expression environment
  v   -> variable environment
*)
  debug (Printf.sprintf ("vc_gen_expression environment : \n"));
  List.iter print_env_list !env; debug("")

let print_function_temp n f =
(*
  temporary function used for debugging, I will delete it later

  same thing as print_function but it is defined earlier
*)
  if !ref_verbose then (
      debug("");
      Printf.printf "Function: %s\n" n;
      Printf.printf "Argument_constraints:\n";
      List.iter (fun a -> (Printf.printf "%s; " (Expr.to_string a))) f.argument_constraints;
      Printf.printf "\n";
      Printf.printf "Variable map:\n";
      Hashtbl.iter (fun a b -> (Printf.printf "%s:%s; " a b)) f.variable_maps;
      Printf.printf "\n";
      Printf.printf "Argument list:\n";
      List.iter (fun a -> (Printf.printf "%s; " a)) f.argument_list;
      Printf.printf "Creation environment\n";
      print_env f.creation_env
  )
    

let z3_solve ctx env constraints = 
(*
  ctx         -> z3 context
  env         -> environment (list of z3 vc_gen_expression)
  constraints -> z3 constraints to solve

  Attempts to prove that ! ( environement expreession -> constraints)

  Raises an exception if proof fails or resumes the operations
*)
  debug (Printf.sprintf "\n--- Z3 SOLVE ---\n");
  debug (Printf.sprintf "environment:\n");
  print_env env; 
  debug (Printf.sprintf "constraint:\n");
  debug (Printf.sprintf "%s\n" (Expr.to_string constraints));
  debug (Printf.sprintf "--- Z3 SOLVE ---\n\n");
  try (
  let solver = (mk_solver ctx None) in
  let c = Boolean.mk_not ctx (Boolean.mk_implies ctx 
                                    (build_z3_premise ctx env)
                                    (constraints)) in
  (Printf.printf "Proving constraint: %s\n" (Expr.to_string c));
  let s = (Solver.add solver [c]) in
  let q = check solver [] in
  (if q == SATISFIABLE then
    (Printf.printf "\027[31mCounterexample found:\n";
    (let m = (get_model solver) in    
      		match m with 
          | None -> ()
		      | Some (m) -> 
	  	      (*Printf.printf "Model: \n%s\n" (Model.to_string m);*)
            print_assignments m;
      let err_msg = Printf.sprintf "Could not prove: %s\n\027[0m" (Expr.to_string constraints) in
      proof_error_count := !proof_error_count + 1;
      raise (TestFailedException err_msg)))
  else
<<<<<<< HEAD
    (*otherwise create a new variable and add to environment*)
    let new_var = Expr.mk_const ctx (Symbol.mk_string ctx s) (Real.mk_sort ctx) in
    Hashtbl.add v s new_var;
    Printf.printf "New variable, returning %s\n\n" (Expr.to_string new_var);
    new_var
=======
    (Printf.printf "\027[32mPassed\027[0m\n";));
    add_constraint env constraints
  )
  with 
  | TestFailedException(msg) -> Printf.printf "%s" msg
>>>>>>> 4b5c3599

let create_z3_var_typed ctx ({exp_env = e ; var_env = v}) s basetype : expr =
(*
    ctx -> z3 context
    s   -> variable name

    Create z3 sort with specific basetype with given variable name s
*)
  debug (Printf.sprintf "\n --- CREATE Z3 VAR TYPED : %s --- \n" s);
  (* Look at environment for variable*)
  if (Hashtbl.mem v s) then
    (*if exists return varible*)
      let found_var = Hashtbl.find v s in
      debug (Printf.sprintf "Existing variable, returning %s\n\n" (Expr.to_string found_var));
      found_var
  else
    (*otherwise create a new variable and add to environment*)
    let new_var =  
    (match basetype with
      | "int" -> debug(Printf.sprintf " I will make an int here\n"); Expr.mk_const ctx (Symbol.mk_string ctx s) (Integer.mk_sort ctx)
      | "float" -> debug(Printf.sprintf " I will make a float here\n"); Expr.mk_const ctx (Symbol.mk_string ctx s) (Real.mk_sort ctx)
      (* | "string" -> Printf.printf " I will make a string here\n"; (Expr.mk_const ctx (Symbol.mk_string ctx n.source) (.mk_sort ctx))
      | "char" -> Printf.printf " I will make a char here\n"; (Expr.mk_const ctx (Symbol.mk_string ctx n.source) (.mk_sort ctx))*)
      | "bool" -> debug(Printf.sprintf " I will make a bool here\n"); (Expr.mk_const ctx (Symbol.mk_string ctx s) (Boolean.mk_sort ctx))
      | _ ->  debug (Printf.sprintf " I don't know what to make here\n"); Integer.mk_numeral_s ctx "42"
    ) in
    Hashtbl.add v s new_var;
    debug (Printf.sprintf "New variable, returning %s\n\n" (Expr.to_string new_var));
    new_var

let create_z3_var ctx ({exp_env = e ; var_env = v}) s =
  (*
      ctx -> z3 context
      s   -> variable name
  
      Create generic z3 Real sort with given variable name s
  *)
    create_z3_var_typed ctx ({exp_env = e ; var_env = v}) s "float"

let print_function n f =
(*
    n -> function name
    f -> function description

    Prints all fields in function data structure
*)
  if !ref_verbose then (
    Printf.printf "Function: %s\n" n;
    Printf.printf "Argument_constraints:\n";
    List.iter (fun a -> (Printf.printf "%s; " (Expr.to_string a))) f.argument_constraints;
    Printf.printf "\n";
    Printf.printf "Variable map:\n";
    Hashtbl.iter (fun a b -> (Printf.printf "%s:%s; " a b)) f.variable_maps;
    Printf.printf "\n";
    Printf.printf "Argument list:\n";
    List.iter (fun a -> (Printf.printf "%s; " a)) f.argument_list;
    Printf.printf "Creation environment\n";
    print_env f.creation_env;
    Printf.printf "\n\n" 
  )

let print_function_environment () =
(*
  Prints all function description in function space
*)
    Hashtbl.iter ( fun n f -> print_function n f ) (!function_space)

let immediate ctx i = 
(*
    ctx -> z3 context
    i   -> immediate type vc_gen_expression

    Converts immediate type vc_gen_expression into z3 sort

    Returns z3 sort
*)
  debug (Printf.sprintf "\n --- CREATE Z3 VAR IMMEDIATE :  --- \n");
  (* Look at environment for variable*)
  match i with
      | Ebool(b) ->  Boolean.mk_val ctx b 
      | Eint(i) -> debug ((Printf.sprintf "Z3 Int %d\n") i); Integer.mk_numeral_s ctx (Printf.sprintf "%d" i)
      (*TODO: in general reals and floating points are not the same*)
      | Efloat(i) -> debug ((Printf.sprintf "Z3 Float %f\n") i); Real.mk_numeral_s ctx (Printf.sprintf "%f" i)
      | Estring(c) -> debug (Printf.sprintf "string: %s\n" c); Expr.mk_const ctx (Symbol.mk_string ctx c) (Real.mk_sort ctx)
      | Echar(c) -> debug (Printf.sprintf "%c" c); Integer.mk_numeral_s ctx "42"
      | Evoid -> debug (Printf.sprintf "void"); Integer.mk_numeral_s ctx "42"
      | _ -> debug (Printf.sprintf "Ignore immediate \n"); Integer.mk_numeral_s ctx "42"

(* let rec local ctx env typenv l =
   let expr = vc_gen_expression ctx env (List.hd l.l_eq) typenv in
   Printf.printf "%s\n" (Expr.to_string expr) *)

(* and local = 
  { l_rec: is_rec; (* is-it recursive *)
    l_eq: eq list; (* the set of parallel equations *)
    mutable l_env: Deftypes.tentry Zident.Env.t;
    l_loc: location } *)
let rec vc_gen_equation ctx env typenv eq =
(*
    ctx    -> z3 context
    env    -> environment (list of z3 vc_gen_expression)
    typenv -> typing environment ( Hash table of string = variable name * string = base type)
    eq     -> zelus vc_gen_equation

    Creates z3 vc_gen_expression from zelus vc_gen_equation

    Returns z3 vc_gen_expression
*)
    match eq.eq_desc with
    | EQeq(p, e) -> debug (Printf.sprintf "EQeq:\n");
      let body_exp = vc_gen_expression ctx env e typenv in
      debug (Printf.sprintf "body_exp: %s\n" (Expr.to_string body_exp));
      let pat_exp = 
       (match p.p_desc with 
       | Evarpat(n) -> debug (Printf.sprintf "Evarpat: %s\n" n.source); create_z3_var ctx env n.source
       | _ -> debug (Printf.sprintf "undefined"); create_z3_var ctx env "undefined") in
      debug (Printf.sprintf "pat_exp: %s\n" (Expr.to_string pat_exp));
      let ret_exp = Boolean.mk_eq ctx pat_exp body_exp in
      debug (Printf.sprintf "after ret_exp\n");
      debug (Printf.sprintf "EQ vc_gen_expression: %s\n" (Expr.to_string ret_exp));
      add_constraint env ret_exp
      (*ret_exp*)
    (* [p = e] *)
    (* | EQder(_, _, _, _) -> Printf.printf "EQder\n"
    (* [der n = e [init e0] [reset p1 -> e1 | ... | pn -> en]] *)
    | EQinit(_,_) -> Printf.printf "EQinit\n"
    (* [init n = e0 *)
    | EQnext(_,_,_) -> Printf.printf "EQnext\n"
    (* [next n = e] *)
    | EQpluseq(_,_) -> Printf.printf "EQpluseq\n"
    (* [n += e] *)
    | EQautomaton(_,_,_) -> Printf.printf "EQautomaton\n"
    (*added here
    | EQr_move of exp*)
    | EQpresent(_,_) -> Printf.printf "EQpresent\n"
    | EQmatch(_,_,_) -> Printf.printf "EQmatch\n"
    | EQreset(_,_) -> Printf.printf "EQreset\n"
    | EQemit(_,_) -> Printf.printf "EQemit\n"
    | EQblock(_) -> Printf.printf "EQblock\n"
    | EQand(_) -> Printf.printf "EQand\n" (* eq1 and ... and eqn *)
    | EQbefore(_) -> Printf.printf "EQbefore\n" (* eq1 before ... before eqn *)
    | EQforall(_) -> Printf.printf "EQforall\n" forall i in ... do ... initialize ... done *)
    | _ -> debug(Printf.sprintf "Ignoring vc_gen_equation for now\n")

and create_validation_check ctx env elem1 elem2 = 
(*
    ctx -> z3 context
    constraints -> list of constraints to be satisfied by functions
    elem1 -> argument used as input in function call
    elem2 -> argument used during function definition

    return specified input contrained to funciton argument variable
*)
    debug (Printf.sprintf "\n --- CHECK INPUT VALIDITY ---\n");
    let input_binding = Boolean.mk_eq ctx (vc_gen_expression ctx env elem1 None) elem2 in
    (* Printf.printf "%s" (Expr.to_string input_binding); *)
    input_binding

and check_validity ctx env checks =
(*
    ctx -> z3 context
    constraints -> list of constraints to be satisfied by functions
    elem1 -> argument used as input in function call
    elem2 -> argument used during function definition

    check if elem1 satisfies the conditions imposed by elem2
*)
    debug (Printf.sprintf "\n --- CHECK INPUT VALIDITY ---\n");
    let arg_constraint = build_z3_premise ctx env in
    z3_solve ctx checks arg_constraint

and get_environment_constraints ctx local_env typenv arg =
(* 
  local_env -> environment 
  arg       -> vc_gen_expression argument used during funciton call

  Find constraints in the environment that are related to function input arguments
*)
  if (Hashtbl.mem local_env.var_env (Expr.to_string (vc_gen_expression ctx local_env arg typenv)) )
    then (
      Hashtbl.find local_env.var_env ( Expr.to_string (vc_gen_expression ctx local_env arg typenv))
    ) else (
      Boolean.mk_true ctx
    )

and prove_function ctx n local_env arg_list typenv =
(*  n        -> function name
    arg_list -> list containing vc_gen_expression arguments used during function call

    
    Use function space to determine if argument list has expected type
    from function space
*)
    (* if (Hashtbl.mem !stream_space n) then ()
    (* if it is a stream *)

    else ( *)(
      if (Hashtbl.mem !function_space n) 
        (* refinement function, make sure input list obeys constraints
            *)
        then (
          let ref_fun = Hashtbl.find !function_space n in
          debug (Printf.sprintf "TODO -- check if arguments obey constraints\n");
          print_function_temp n ref_fun;
          print_env local_env;
          (* let expr_test = vc_gen_expression ctx local_env (List.hd arg_list) None in
          Printf.printf "Arg_list[0]: %s\n" (Expr.to_string expr_test); *)
          let constraint_env = { exp_env = ref ref_fun.argument_constraints ; var_env = ref_fun.creation_env.var_env } in 
          let arguments = List.map (fun elem -> create_z3_var ctx constraint_env elem) ref_fun.argument_list in
          let checks = List.map2 (fun elem1 elem2 -> create_validation_check ctx constraint_env elem1 elem2) arg_list arguments in
          (* let environment_constraints = List.map (get_environment_constraints ctx local_env typenv) arg_list in *)
          (* print_env ({ exp_env = ref( checks @ environment_constraints); var_env = Hashtbl.create 0}); *)
          let check_env = { exp_env = ref (checks @ !(local_env.exp_env)); var_env = Hashtbl.create 0} in
          check_validity ctx constraint_env check_env;
        ) 
        (* not a refinement function, so assume it is true*)
        else (
          debug (Printf.sprintf "Function %s not defined, assuming it is true\n" n);
          (* check if argument have other function calls*)
          ignore(List.iter (fun e_elem -> ignore(vc_gen_expression ctx local_env e_elem typenv)) arg_list);
        );
        (* dummy value since we don't need to handle non-refined vc_gen_expressions*)
        (* Figure out how to better ignore those vc_gen_expressions *)
      );
    Integer.mk_numeral_s ctx "42"


  (*let ref_fun = Hashtbl.find !function_space n in
  print_function_temp n ref_fun*)
  (* check argument against definition *)
  (* use z3 solve *) 

and prove_pair ctx env e_list tuple_type e typenv =
(*
    ctx      -> z3 context
    env      -> local scope environment
    e_list   -> list containing  tuple elements
    txp_list -> list containing tuple base types and binding variables  , i.e  x:int
    e        -> vc_gen_expression for tuple refinement type 
    typenv   -> local scope type environment

    Apply pair typing rule to tuple elements

    Gamma |- e1 : t1         Gamma |- e2 : [e1/x] t2
  ---------------------------------------------------- (DEPENDENT PAIR)
         Gamma |- (e1, e2) : Sigma(x : t1).t2

*)
  match e_list with
  (* | h :: t -> ( 
    (*
       h = 5
       t = (5 + 3, 5 + 4)

       (x = 5) && env

      x:int
    *)
    match (List.hd txp_list).desc with 
      | Erefinementpair(n, _ ) -> Printf.printf "Prove pair call - variable: %s\n" n; 
                                  e := Boolean.mk_and ctx [
                                          (Boolean.mk_eq ctx (create_z3_var ctx env n) (vc_gen_expression ctx env h typenv));
                                          !e ] ;
                                  Printf.printf "Success substitution: %s\n" (Expr.to_string !e);
                                  let txp_tl = List.tl txp_list in
                                   prove_pair ctx env t txp_tl e typenv
      | _ -> Printf.printf "Undefined type for pair element"
  ) *)
    | h :: [] -> ( 
      debug (Printf.sprintf "Last element\n");
            match (List.hd tuple_type).desc with 
              | Erefinementpair(n,typ) -> 
                (match typ.desc with 
                  | Etypeconstr(basetype, typ_exp_list) -> debug (Printf.sprintf "Etypeconstr pairs\n"); 
                                (
                                  match basetype with 
                                  | Name(btype) -> debug (Printf.sprintf "Basetype found %s\n" btype); debug(Printf.sprintf "Prove pair call - variable: %s\n" n);
                                        let last_element = Boolean.mk_eq ctx (create_z3_var ctx env n) 
                                        (vc_gen_expression ctx env h typenv) in
                                        z3_solve ctx (({exp_env = ref [last_element] ; var_env = Hashtbl.create 0})) !e
                                  | Modname(q) -> debug(Printf.sprintf "Modname found %s\n" q.id)
                                ) 
                  | _ -> debug(Printf.sprintf "Modname undefined pairs\n")
              )
              | Etypetuple(typ_list) -> debug(Printf.sprintf "Etypetupple:\n");
                            
                             let exp_list = (match h.e_desc with 
                              | Etuple (e_list) -> debug(Printf.sprintf "Etuple : \n"); 
                                    List.map (fun e -> e) e_list
                              | _ -> debug(Printf.sprintf "Not a tuple\n"); [h]
                            ) in
                            prove_pair ctx env exp_list typ_list e typenv

              | _ -> debug(Printf.sprintf "Undefined description type\n");
    )
    | h :: t -> ( 
        match (List.hd tuple_type).desc with 
                | Erefinementpair(n, typ) ->
                  (match typ.desc with
                  | Etypevar(basetype) -> (debug(Printf.sprintf "Prove pair call - variable: %s\n" n); 
                                           e := Expr.substitute_one !e (create_z3_var_typed ctx env n basetype)
                                                                       (vc_gen_expression ctx env h typenv);
                                                                  debug(Printf.sprintf "Success substitution\n"); 
                                           (* e := [
                                                   (Boolean.mk_eq ctx (create_z3_var ctx env n) (vc_gen_expression ctx env h typenv));
                                                   !e ] ; *)
                                           debug(Printf.sprintf "Success substitution: %s\n" (Expr.to_string !e));
                                           let txp_tl = List.tl tuple_type in
                                           prove_pair ctx env t txp_tl e typenv)
                  | Etypeconstr(basetype, typ_exp_list) -> debug(Printf.sprintf "Etypeconstr pairs\n"); 
                       (
                         match basetype with 
                         | Name(btype) -> debug(Printf.sprintf "Basetype found %s\n" btype); (debug(Printf.sprintf "Prove pair call - variable: %s\n" n);
                                           e := Boolean.mk_implies ctx 
                                                   (Boolean.mk_eq ctx (create_z3_var ctx env n) (vc_gen_expression ctx env h typenv))  (!e);
                                         (* e := Expr.substitute_one !e (create_z3_var ctx env n)
                                                                     (vc_gen_expression ctx env h typenv); *)
                                                               debug(Printf.sprintf "Success substitution: %s\n" (Expr.to_string !e));
                                                               let txp_tl = List.tl tuple_type in
                                                               prove_pair ctx env t txp_tl e typenv)
                         | Modname(q) -> debug(Printf.sprintf "Modname found %s\n" q.id)
                       ) 
                  | _ -> debug(Printf.sprintf "Undefined desc type\n")
                  )
                | _ -> debug(Printf.sprintf "Undefined modname\n")
    )
      


and vc_gen_operator ctx env typenv e e_list =
(*
        ctx    -> z3 context
        env    -> environment (list of z3 vc_gen_expressions)
        typenv -> typing environment ( Hash table of string = variable name * string = base type)
        e      -> vc_gen_expression vc_gen_operator
        e_list -> vc_gen_expression list, contains left and right arguments used by vc_gen_operator

                  e
              /       \
          e_list[1]  e_list[2]
        
        Builds z3 vc_gen_expression from vc_gen_operator and its left and right side

        Returns z3 vc_gen_expression
*)
  (*match desc with 
  (*TODO: check for list length*)

  match e_list with
    | op_l :: [] -> ()
      match e with 
        | "~" -> () (*Unary vc_gen_operator case*)
    | op_l :: op_r :: [] -> ()
      match e with 
        | _ -> () (*Binary vc_gen_operator case*)
    | _ -> () (*ERROR!*)
  *)
  debug(Printf.sprintf "Operator call %s : \n" e);
  match e_list with 
  | op_l :: [] -> begin (* Unary operator case *)
    match e with
    | "box" -> debug(Printf.sprintf "box:\n");
      Quantifier.expr_of_quantifier (Quantifier.mk_forall ctx [] [] 
                                        (vc_gen_expression ctx env op_l typenv) None [] [] None None)
    | "diamond" -> debug(Printf.sprintf "diamond:\n");
        Quantifier.expr_of_quantifier (Quantifier.mk_exists ctx [] [] 
                                        (vc_gen_expression ctx env op_l typenv) None [] [] None None)
    | "~-" | "~-." -> debug(Printf.sprintf "Unary minus:"); Arithmetic.mk_unary_minus ctx (vc_gen_expression ctx env op_l typenv)
    | s -> debug(Printf.sprintf "Non-standard vc_gen_operator s : %s\n" s); prove_function ctx s env e_list typenv
    | t -> debug(Printf.sprintf "Invalid vc_gen_expression symbol: %s\n" t); debug(Printf.sprintf "%d\n" (List.length e_list)); Integer.mk_numeral_s ctx "42"
  end
  | op_l :: op_r :: [] -> begin (* Binary operator case *)
    match e with 
    | ">=" -> Arithmetic.mk_ge ctx (vc_gen_expression ctx env op_l typenv) (vc_gen_expression ctx env op_r typenv)
    | ">" -> Arithmetic.mk_gt ctx (vc_gen_expression ctx env op_l typenv) (vc_gen_expression ctx env op_r typenv)
    | "<=" -> Arithmetic.mk_le ctx (vc_gen_expression ctx env op_l typenv) (vc_gen_expression ctx env op_r typenv)
    | "<" -> Arithmetic.mk_lt ctx (vc_gen_expression ctx env op_l typenv) (vc_gen_expression ctx env op_r typenv)
    | "=" -> Boolean.mk_eq ctx (vc_gen_expression ctx env op_l typenv) (vc_gen_expression ctx env op_r typenv)
    | "!=" -> Boolean.mk_not ctx (Boolean.mk_eq ctx (vc_gen_expression ctx env op_l typenv) (vc_gen_expression ctx env op_r typenv))
    | "*." | "*" | "Stdlib.*." -> Arithmetic.mk_mul ctx [(vc_gen_expression ctx env op_l typenv); (vc_gen_expression ctx env op_r typenv)]
    | "+." | "+" | "Stdlib.+." -> Arithmetic.mk_add ctx [(vc_gen_expression ctx env op_l typenv); (vc_gen_expression ctx env op_r typenv)]
    | "-." | "-" | "Stdlib.-." -> Arithmetic.mk_sub ctx [(vc_gen_expression ctx env op_l typenv); (vc_gen_expression ctx env op_r typenv)]
    | "&&" -> Boolean.mk_and ctx [(vc_gen_expression ctx env op_l typenv); (vc_gen_expression ctx env op_r typenv)]
    | "||" -> Boolean.mk_or ctx [(vc_gen_expression ctx env op_l typenv); (vc_gen_expression ctx env op_r typenv)]
    | s -> debug(Printf.sprintf "Non-standard vc_gen_operator s : %s\n" (s)); prove_function ctx s env e_list typenv
    | t -> debug(Printf.sprintf "Invalid vc_gen_expression symbol: %s\n" t); debug(Printf.sprintf "%d\n" (List.length e_list)); Integer.mk_numeral_s ctx "42"
  end
  | _ -> raise (Z3FailedException "vc_gen_operator e_list matching error")

(* translate vc_gen_expressions into Z3 constructs*)

and operator_vc_gen_expression_to_string ({ e_desc = desc; e_loc = loc}) =
(* Used to prevent creation of isolated vc_gen_expressions of operators: i.e >=, >, && *)
      match desc with 
      | Eglobal { lname = ln } -> debug(Printf.sprintf "Operator stringfy\n"); (match ln with
        (*TODO: Append a modname to Name if not found, rather than removing it from a Modname, so we preserve module info for global declarations *)
        | Name(n) -> debug(Printf.sprintf "Name: %s\n" n); n
        | Modname(qualid) -> debug(Printf.sprintf "Modname: %s\n" qualid.id); qualid.id) 
      | _ -> debug(Printf.sprintf "undefined behavior\n"); "undefined"

and vc_gen_operation ctx env typenv op e_list =
(*
    ctx -> z3 context
    env -> vc_gen_expression environment
    typenv -> typing environment
    op -> vc_gen_operation definition
    e_list -> list of operands

    Currently used to type check streams
*)
    match op, e_list with
    | Eunarypre, [e] -> debug(Printf.sprintf "Eunarypre\n") 
    | Efby, [e1;e2] -> debug(Printf.sprintf "Efby\n")
    | Eminusgreater, [e1;e2] -> debug(Printf.sprintf "Eminusgreater (->)\n")
    (* e1 -> base case of stream*)
    (* e2 -> induction hypothesis of stream*)
    (* let new_stream = {initialization_var: e1; application_function: e2} in *)
    (* add_stream  *)
    | Eifthenelse, [e1; e2; e3] -> 
       (* let exp1 = (Expr.to_string (vc_gen_expression ctx env e1 typenv)) in
       let exp2 = (Expr.to_string (vc_gen_expression ctx env e2 typenv)) in
       let exp3 = (Expr.to_string (vc_gen_expression ctx env e3 typenv)) in
       debug(Printf.sprintf "if [%s] then [%s] else [%s]\n" exp1 exp2 exp3);  *)
       debug(Printf.sprintf "Eifthenelse\n")
    | Eup, [e] -> debug(Printf.sprintf "Eup\n")
    | Einitial, [] -> debug(Printf.sprintf "Einitial\n")
    | (Etest | Edisc | Ehorizon), [e] -> debug(Printf.sprintf "Etest | Edisc |Ehorizon\n")
    | Eaccess, [e1; e2] -> debug(Printf.sprintf "Eaccess\n")
    | Eupdate, [e1; i; e2] -> debug(Printf.sprintf "Eupdate\n")
    | Eslice _, [e] -> debug(Printf.sprintf "Eslice\n")
    | Econcat, [e1; e2] -> debug(Printf.sprintf "Econcat\n")
    | Eatomic, [e] -> debug(Printf.sprintf "Eatomic\n")
    | _ -> debug(Printf.sprintf "Operation undefined\n")
    

and vc_gen_expression ctx env ({ e_desc = desc; e_loc = loc }) typenv =
(*
        ctx    -> z3 context
        env    -> environment (list of z3 vc_gen_expressions)
        desc   -> vc_gen_expression desciption
        loc    -> vc_gen_expression location
        typenv -> typing environment ( Hash table of string = variable name * string = base type)

        Processes zelus vc_gen_expression into z3 vc_gen_expression

        Returns Z3 vc_gen_expression
*)
  match desc with
    | Econst(i) -> immediate ctx i
    | Eglobal { lname = ln } -> debug(Printf.sprintf "Eglobal vc_gen_expression\n"); create_z3_var ctx env (match ln with
      (*TODO: Append a modname to Name if not found, rather than removing it from a Modname, so we preserve module info for global declarations *)
      | Name(n) -> debug(Printf.sprintf "Name: %s\n" n); n
      | Modname(qualid) -> debug(Printf.sprintf "Modname: %s\n" qualid.id); qualid.id) 
    | Eapp({ app_inline = i; app_statefull = r }, e, e_list) -> 
      (*Printf.printf "vc_gen_expression %s\n" (Expr.to_string (vc_gen_expression ctx env e typenv));*)
      debug(Printf.sprintf "vc_gen_expression app:\n");
      vc_gen_operator ctx env typenv (*Expr.to_string (vc_gen_expression ctx env e typenv)*) (operator_vc_gen_expression_to_string e) e_list 
    | Elocal(n) -> debug(Printf.sprintf "Elocal: %s : %d\n" n.source n.num);
          (match typenv with
          | Some(t) -> let ismember = (Hashtbl.mem t n.source)
            in (if ismember then (let basetype = (Hashtbl.find t n.source) in
            debug(Printf.sprintf "%s has type %s" n.source basetype);
              (create_z3_var_typed ctx env n.source basetype))
          else
            (debug(Printf.sprintf "Creating var: %s\n" n.source); immediate ctx (Estring(n.source))) )
          | _ -> debug(Printf.sprintf "Error: typenv not given!\n"); Expr.mk_const ctx (Symbol.mk_string ctx n.source) (Real.mk_sort ctx))
    | Elet (l, e)-> 
        debug(Printf.sprintf "Elet parsing: \n");
        (* local ctx env typenv l;
         let local_exp = vc_gen_expression ctx env l typenv in
        Printf.printf (Expr.to_string local_exp);
        Printf.printf "Body:\n";*)
        let body_exp = vc_gen_expression ctx env e typenv in
        debug(Printf.sprintf "Body exp :%s \n" (Expr.to_string body_exp));
        (List.iter (vc_gen_equation ctx env typenv) l.l_eq);
        print_env env;
        body_exp
        (* let eq_exp = vc_gen_equation ctx env typenv (List.hd l.l_eq) in *)
        (* Printf.printf "Body: %s\nEq: %s\n" (Expr.to_string body_exp) (Expr.to_string eq_exp); *)
        (* let res = Boolean.mk_eq ctx (body_exp) (eq_exp) in   *)
        (* let remainder = Boolean.mk_and ctx (List.map (fun a -> vc_gen_equation ctx env typenv a) (l.l_eq))in *)
        (* Printf.printf  "Body: %s\n" (Expr.to_string body_exp); *)
        (* Printf.printf "Remainder: %s\n" (Expr.to_string remainder); *)
        (* res *)

    | Econstr0 _ -> debug(Printf.sprintf "Econstr0\n"); Integer.mk_numeral_s ctx "42"
    | Econstr1 (_, _) -> debug(Printf.sprintf "Econstr1\n");Integer.mk_numeral_s ctx "42"
    | Elast _ -> debug(Printf.sprintf "Elast\n");Integer.mk_numeral_s ctx "42"
    | Eop ( op, e_list) -> debug(Printf.sprintf "Eop\n"); vc_gen_operation ctx env typenv op e_list; Integer.mk_numeral_s ctx "42"
    (* used to type check pairs *)
    | Etuple (e_list) -> debug(Printf.sprintf "Etuple : \n"); 
    let exp_list_temp = List.map (fun e -> vc_gen_expression ctx env e typenv) e_list in
    let mk_tuple = Symbol.mk_string ctx "mk_tuple" in
    let field_name = [ Symbol.mk_string ctx "fst"; Symbol.mk_string ctx "snd"] in
    let field_sort = [ Integer.mk_sort ctx; Integer.mk_sort ctx] in
    let my_tuple = Tuple.mk_sort ctx mk_tuple field_name field_sort in
    debug(Printf.sprintf "My tuple: %s\n" (Sort.to_string my_tuple));
    let f = (Expr.mk_const ctx (Symbol.mk_string ctx "f") (Integer.mk_sort ctx))  in 
    let s = (Expr.mk_const ctx (Symbol.mk_string ctx "s") (Integer.mk_sort ctx)) in
    (* create tuple declaration and retrieve fields (fst, snd) *)
    let tuple_decl = Tuple.get_mk_decl my_tuple in
    let my_fields = Tuple.get_field_decls my_tuple in
    (* apply functions to get fst and snd elements*)
    let app1 = FuncDecl.apply (tuple_decl) [f; s] in
    let app2 = FuncDecl.apply (List.hd my_fields) [app1] in
    let app3 = FuncDecl.apply (List.hd (List.tl my_fields)) [app1] in
    (* equate functions to return vc_gen_expressions*)
    let exp1 = Boolean.mk_eq ctx app2 (List.hd exp_list_temp) in
    let exp2 = Boolean.mk_eq ctx app3 (List.hd (List.tl exp_list_temp)) in
    debug(Printf.sprintf "vc_gen_expression 1: %s\n" (Expr.to_string exp1));
    debug(Printf.sprintf "vc_gen_expression 2: %s\n" (Expr.to_string exp2));
    (* Printf.printf "Pair : [ "; *)
    (* List.iter (fun s -> Printf.printf "%s " (Expr.to_string s)) exp_list_temp; Printf.printf "]\n"; Integer.mk_numeral_s ctx "42" *)
    Integer.mk_numeral_s ctx "42"
    (* refinement tuples *)
    | Erefinementtuple(e_list, tuple_type, e) -> debug(Printf.sprintf "Erefinementtuple : \n");
     (*  5 , 5 + 3)
         [x:int; y:int]

         e = x < y && y < z
     *)
     (* Printf.printf "vc_gen_expression : %s\n" (Expr.to_string (vc_gen_expression ctx env e typenv)); *)
     (* List.iter ( fun elem -> Printf.printf "Element: %s\n"  (Expr.to_string (vc_gen_expression ctx env elem typenv))) e_list; *)
     let pair_constraint = vc_gen_expression ctx env e typenv in
     let type_tuple_list = (match tuple_type.desc with 
                             | Etypetuple(t_list) -> t_list                     
     ) in
     debug(Printf.sprintf "Pair constraint : %s\n" (Expr.to_string pair_constraint));
     prove_pair ctx env e_list type_tuple_list (ref pair_constraint) typenv;
     Integer.mk_numeral_s ctx "42"
    | Erecord_access (_, _) -> debug(Printf.sprintf "Erecord_acess\n");Integer.mk_numeral_s ctx "42"
    | Erecord _-> debug(Printf.sprintf "Erecord\n");Integer.mk_numeral_s ctx "42"
    | Erecord_with (_, _)-> debug(Printf.sprintf "Erecord_with\n");Integer.mk_numeral_s ctx "42"
    | Etypeconstraint (_, _)-> debug(Printf.sprintf "Etypeconstraint\n");Integer.mk_numeral_s ctx "42"
    | Epresent (_, _)-> debug(Printf.sprintf "Epresent\n");Integer.mk_numeral_s ctx "42"
    | Ematch (_, _, _)-> debug(Printf.sprintf "Ematch\n");Integer.mk_numeral_s ctx "42"
    | Eseq ( e1, e2)-> debug(Printf.sprintf ("Eseq : (e1 = %s e2 = %s)\n") (Expr.to_string (vc_gen_expression ctx env e1 typenv)) (Expr.to_string (vc_gen_expression ctx env e2 typenv)));
     Integer.mk_numeral_s ctx "42"
    | Eperiod _-> debug(Printf.sprintf "Eperiod\n"); Integer.mk_numeral_s ctx "42"
    | Eblock (_, _)-> debug(Printf.sprintf "Eblock\n"); Integer.mk_numeral_s ctx "42"  
    | _ -> (debug(Printf.sprintf "Ignore vc_gen_expression\n")); Integer.mk_numeral_s ctx "42"

    (*| Econstr0(lname) -> Zelus.Econstr0(longname lname)
    | Evar(Name(n)) ->
        begin try
            let { Rename.name = m } = Rename.find n env in Zelus.Elocal(m)
        with
          | Not_found -> Zaux.global (Lident.Name(n))
        end
    | Evar(lname) -> Zaux.global (longname lname)
    | Elast(n) -> Zelus.Elast(name loc env n)
    | Etuple(e_list) -> Zelus.Etuple(List.map (vc_gen_expression env ctx ) e_list)
    | Econstr1(lname, e_list) ->
        Zelus.Econstr1(longname lname, List.map (vc_gen_expression env ctx ) e_list)

    | Eop(op, e_list) ->
       Zelus.Eop(vc_gen_operator loc env op, List.map (vc_gen_expression env ctx) e_list)
    | Eapp({ app_inline = i; app_statefull = r }, e, e_list) ->
       Zelus.Eapp({ Zelus.app_inline = i; Zelus.app_statefull = r },
		  vc_gen_expression env ctx e, List.map (vc_gen_expression env ctx) e_list) 
  in emake loc desc
    
    | Erecord(label_e_list) ->
        Zelus.Erecord(recordrec loc env label_e_list)
    | Erecord_access(e1, lname) ->
        Zelus.Erecord_access(vc_gen_expression env ctx e1, longname lname)
    | Erecord_with(e, label_e_list) ->
       Zelus.Erecord_with(vc_gen_expression env ctx e, recordrec loc env label_e_list)
    | Etypeconstraint(e, ty) ->
        Zelus.Etypeconstraint(vc_gen_expression env ctx e, types env ty)
    | Elet(is_rec, eq_list, e_let) ->
        let env_p, env, eq_list = letin is_rec env eq_list in
        Zelus.Elet({ Zelus.l_rec = is_rec;
                     Zelus.l_eq = eq_list; 
                     Zelus.l_loc = loc; 
                     Zelus.l_env = Rename.typ_env env_p },
                    vc_gen_expression env ctx e_let)
    | Eseq(e1, e2) ->
        Zelus.Eseq(vc_gen_expression env ctx e1, vc_gen_expression env ctx e2)
    | Eperiod(p) ->
       Zelus.Eperiod(period env p)
    (*added here*)
    | Eassume(e) -> 
       Zelus.Eassume(vc_gen_expression env ctx e)   
    (*added here
    | Emove(e) ->
       Zelus.Emove(vc_gen_expression env e)	*)
    | Estore(c, k) ->
      		print_string("Robot command: "); print_string (c); print_string("\n");
      		print_string ("Value: "); print_float (k); print_string("\n"); Zelus.Estore(c, k)
    (* control structures are turned into equations *)
    | Ematch(e1, handlers) ->
        (* match e with P -> e1 => 
           local result do match e with P -> do result = e1 done in result *)
        let result = Zident.fresh "result" in
        let emit e = 
	  eqmake e.Zelus.e_loc (Zelus.EQeq(varpat e.Zelus.e_loc result, e)) in
	let e1 = vc_gen_expression env ctx e1 in
        let handlers = 
	  match_handler_list 
	    (fun _ env e -> let e = vc_gen_expression env ctx e in block_with_emit emit e) 
	    Rename.empty env handlers in
	let eq = eqmake loc (Zelus.EQmatch(ref false, e1, handlers)) in
        Zelus.Eblock(block_with_result result [eq], var loc result)
   | Epresent(handlers, e_opt) ->
        (* Translate a present vc_gen_expression into a present vc_gen_equation *)
        (* [present sc1 -> e1 | ... else e] into *)
        (* [local res do present sc1 -> do res = e1 done *)
        (*               |... else do res = e in res]*)
        (* [present sc1 -> e1 | ... init e] into *)
        (* [local res do present sc1 -> do res = e1 done *)
        (*               | ...and init res = e in res]*)
        (* [present sc1 -> e1 ...] into *)
        (* [local res do present sc1 -> do emit res = e1 done] *)
        (* [emit e] returns either [emit x = e] or [x = e] according to *)
        (* the completeness of the definition. A signal is emitted when the *)
        (* present handler is not complete. *)
        let result = Zident.fresh "result" in
	let emit e =
	  match e_opt with 
	    | None -> 
	        eqmake e.Zelus.e_loc (Zelus.EQemit(result, Some(e)))
	    | Some(Init _)
	    | Some(Default _) ->
	        eqmake e.Zelus.e_loc
                  (Zelus.EQeq(varpat e.Zelus.e_loc result, e)) in
	let handlers = 
	  present_handler_list
	    scondpat 
	    (fun _ env e -> let e = vc_gen_expression env ctx e in block_with_emit emit e)
	    Rename.empty env handlers in
	let b_opt, eq_init, is_mem = 
	    match e_opt with 
	      | None -> None, [], false
	      | Some(Init(e)) -> None, 
		[eqmake loc (Zelus.EQinit(result, vc_gen_expression env ctx e))],
		true
	      | Some(Default(e)) -> 
		 Some(block_with_emit emit (vc_gen_expression env ctx e)), [], false in
	let eq_list = 
	  eqmake loc (Zelus.EQpresent(handlers, b_opt)) :: eq_init in
	Zelus.Eblock(block_with_result result eq_list, var loc result)
    | Ereset(e_body, r) ->
  let e_body = vc_gen_expression env ctx e_body in
	let r = vc_gen_expression env ctx r in
	let result = Zident.fresh "result" in
	let eq = 
	  eqmake e_body.Zelus.e_loc
	    (Zelus.EQeq(varpat e_body.Zelus.e_loc result, e_body)) in
	let eq = eqmake loc (Zelus.EQreset([eq], r)) in
	Zelus.Eblock(block_with_result result [eq], var loc result)
    | Eautomaton(handlers, e_opt) ->
        let result = Zident.fresh "result" in
	let emit e = 
	  eqmake e.Zelus.e_loc (Zelus.EQeq(varpat e.Zelus.e_loc result, e)) in
	let is_weak, handlers, e_opt = 
	  state_handler_list loc scondpat 
           (block locals
              (fun _ env e -> let e = vc_gen_expression env ctx e in [emit e]))
	   (block locals equation_list)
              vc_gen_expression 
	      Rename.empty env handlers ctx e_opt in
	let eq = eqmake loc (Zelus.EQautomaton(is_weak, handlers, e_opt)) in
	Zelus.Eblock(block_with_result result [eq], var loc result)
    | Eblock(b, e) ->
       let env, b = block_eq_list Rename.empty env b in
       let e = vc_gen_expression env ctx e in
       Zelus.Eblock(b, e) in
  emake loc desc*)
and get_return_type ctx env ({ e_desc = desc; e_loc = loc }) typenv =
(*
      ctx    ->  z3 context 
      env    ->  environment (list of z3 vc_gen_expressions)
      desc   ->  vc_gen_expression description
      loc    ->  vc_gen_expression location
      typenv ->  typing environment ( Hash table of string = variable name * string = base type)
      
      Converts the last vc_gen_expression defined within a function to a Z3 vc_gen_expression

      Returns functions last vc_gen_expression as Z3 vc_gen_expression
*)
    match desc with
    | Eapp({ app_inline = i; app_statefull = r }, e, e_list) -> 
      let return_var = vc_gen_expression ctx env (List.hd e_list) typenv in
      return_var 
    | Elet (l, e)-> 
        let body_exp = vc_gen_expression ctx env e typenv in
        body_exp
    | _ -> debug(Printf.sprintf "Not a function return type."); Integer.mk_numeral_s ctx "42"

and build_input_var ctx env e typenv istuple =
      if not istuple then (
        [(vc_gen_expression ctx env e typenv)]
      ) else (
        match e.e_desc with 
        | Etuple(e_list) ->
          [(vc_gen_expression ctx env (List.hd e_list) typenv) ; (vc_gen_expression ctx env (List.hd (List.tl e_list)) typenv) ]
      )

and build_return_var ctx env n istuple =
      if not istuple then (
      [create_z3_var ctx env (Printf.sprintf "%s_return" n)]
      ) else (
      [create_z3_var ctx env (Printf.sprintf "%s_fst" n); create_z3_var ctx env (Printf.sprintf "%s_snd" n) ]
      )

and qualident t =
(*
      t -> type data structure 

      Prints qualified identifier for given type
*)
    match t with
    | Lident.Name(n) -> debug(Printf.sprintf "%s \n" n)
    | Lident.Modname({ Lident.qual = m; Lident.id = s }) -> debug(Printf.sprintf "%s.%s \n" m s)

and print_type_element typ_elem =
    debug(Printf.sprintf "TYPE ELEMENT : \n");
    match typ_elem.desc with
    | Etypevar(n) -> debug(Printf.sprintf "Etypevar %s" n)
    | Etypeconstr(basetype, t_exp_list) -> debug(Printf.sprintf "Etypeconstr pairs\n"); 
                                      (
                                        match basetype with 
                                        | Name(btype) -> debug(Printf.sprintf "Basetype found %s\n" btype)
                                        | Modname(q) -> debug(Printf.sprintf "Modname found %s\n" q.id)
                                      ) 
    | Etypetuple(t_exp_list) -> debug(Printf.sprintf "Etypetuple\n"); List.iter (print_type_element) t_exp_list
    | Etypevec(t_exp, sz) -> debug(Printf.sprintf "Etypevec \n"); print_type_element t_exp
    | Etypefun(k, name, t_exp, t_exp2) -> debug(Printf.sprintf "TODO -- print ETYPEFUN")
    | Etypefunrefinement(k, name, typ_exp, typ_exp2, e) -> debug(Printf.sprintf "TODO -- print ETYPEFUNREFINEMENT")
    | Erefinementpairfuntype(t_exp_list, e) -> debug(Printf.sprintf "Erefinementpairfuntype\n"); List.iter (fun elem -> print_type_element elem; debug(Printf.sprintf "elem end\n\n")) t_exp_list
    | Erefinement(t_exp, e) -> debug(Printf.sprintf "Erefinement\n"); print_type_element t_exp
    | Erefinementpair(n, type_vc_gen_expression) -> debug(Printf.sprintf "Erefinementpair\n"); print_type_element type_vc_gen_expression

and add_tuple_list_to_type_env ctx env pat_list typ_exp typenv =
(*
      ctx      -> Z3 context
      txp_list -> list of tuple elements
      typ_exp  -> type vc_gen_expression information
      typ_env  -> typing environment

      Add each refined element of tuple to typing environment
*)
      List.iter (
        fun elem -> 
          (match elem.p_desc with
          | Evarpat(n) -> debug(Printf.sprintf "Evarpat in Etypeconstraintpat: (%s : %d) \n" n.source n.num);
            (*(vc_gen_pattern ctx env pat); *)
            (match typ_exp.desc with
            | Erefinement(t, e) -> debug(Printf.sprintf "Adding to table: %s\n" n.source); 
              (
              match typenv with
              | Some(tbl) -> Hashtbl.add tbl n.source (match t.desc with 
              (* Find and then add base type to local typing environment *)
              | Etypeconstr(l,_) -> (match l with
                  | Name(s) -> s
                  | Modname(q) -> q.id)
              | _ -> "Unspecified typenv match\n")
              | None -> ()
              )
            | Etypevar(n) -> debug(Printf.sprintf "Etypevar : %s\n" n)
            | Etypeconstr(t, typ_exp_list) -> debug(Printf.sprintf "Etypeconstr\n")
            | Etypetuple(typ_exp_list) ->  debug(Printf.sprintf "Etypetuple\n")
            | Etypevec(typ_exp, sz) -> debug(Printf.sprintf "Etypevec\n")
            | Etypefun(k, t, typ_exp1, typ_exp2) -> debug(Printf.sprintf "Etypefun\n")
            | Etypefunrefinement(k, t, typ_exp1, typ_exp2, e) -> debug(Printf.sprintf "Etypefunrefinement\n")
            | Erefinementpairfuntype(t_exp_list, e) -> debug(Printf.sprintf "Erefinementpairfuntype\n");
                     debug(Printf.sprintf "Element: %s\n" n.source);
                     let pair_vc_gen_expression = vc_gen_expression ctx env e typenv in
                     (add_constraint env pair_vc_gen_expression;
                     debug(Printf.sprintf "Adding vc_gen_expression: %s\n" (Expr.to_string pair_vc_gen_expression)))
            | Erefinementpair(n, t_exp) -> debug(Printf.sprintf "Erefinementpair\n")
            | _ -> debug(Printf.sprintf "Unspecified type constraint match\n"))
          | Econstpat(i) -> debug(Printf.sprintf "Econstpat\n")
          | Econstr0pat(t) -> debug(Printf.sprintf "Econstr0pat\n")
          | Econstr1pat(t, pat_list) -> debug(Printf.sprintf "Econstr1pat\n")
          | Etuplepat(pat_list) -> debug(Printf.sprintf "Etuplepat\n")
          | Ealiaspat(pat, t) -> debug(Printf.sprintf "Ealiaspat\n")
          | Eorpat(pat1, pat2) -> debug(Printf.sprintf "Eorpat\n")
          | Erecordpat(l_p_list) -> debug(Printf.sprintf "Erecordpat\n")
          | Etypeconstraintpat(pat, typ_exp) -> debug(Printf.sprintf "Etypeconstraintpat\n")
          | _ -> debug(Printf.sprintf "Unspecified pat.p_desc match\n"));   
          ) pat_list

and vc_gen_typ_exp_desc ctx env typenv t = 
(*
      ctx    -> z3 context
      env    -> environment (list of z3 vc_gen_expressions)
      typenv -> typing environment ( Hash table of string = variable name * string = base type)
      t      -> type vc_gen_expression 

      Creates z3 vc_gen_expression from type vc_gen_expression and adds it to the environment
*)
  match t.desc with
  | Etypevar(n) -> debug(Printf.sprintf "Etypevar %s\n" n)
  | Etypeconstr(t, txp_list) -> debug(Printf.sprintf "Etypeconstr\n"); qualident t; (List.iter (vc_gen_typ_exp_desc ctx env typenv) txp_list) 
  | Etypetuple(txp_list) -> debug(Printf.sprintf "Etypetuple\n"); (List.iter (vc_gen_typ_exp_desc ctx env typenv) txp_list)
  | Etypevec(texp , si) -> debug(Printf.sprintf "Etypevec\n")
  | Etypefun(k, t, texp, texp2) -> debug(Printf.sprintf "Etypefun\n")
  | Etypefunrefinement(k, t, te, te2, e) -> debug(Printf.sprintf "Etypefunrefinement\n")
  | Erefinement(t, e) -> debug(Printf.sprintf "Erefinement\n");  
       let expr = (vc_gen_expression ctx env e typenv) in
       (add_constraint env expr;
       debug(Printf.sprintf "Returning from e local: %s\n" (Expr.to_string expr)))
  | Erefinementpairfuntype(txp_list, exp) -> debug(Printf.sprintf "Erefinementfunpair \n")
       (* List.iter (fun elem ->         ) txp_list *)

and vc_gen_pattern ctx env typenv pat = 
(*
      ctx    ->  z3 context     
      env    ->  environment (list of z3 vc_gen_expressions)
      typenv ->  typing environment ( Hash table of string = variable name * string = base type)
      pat    ->  vc_gen_pattern vc_gen_expression to be processed

      Processes the vc_gen_pattern vc_gen_expression and modifies the typing environment to account for new vc_gen_expressions
*)
  match pat.p_desc with
      | Ewildpat -> debug(Printf.sprintf "Ewildpat\n")
      | Econstpat(i) ->  debug(Printf.sprintf "Econstpat\n"); debug(Printf.sprintf "%s\n" (Expr.to_string (immediate ctx i)))
      | Econstr0pat(ln) -> debug(Printf.sprintf "Econstr0pat\n")
      | Econstr1pat(ln, p_list) -> debug(Printf.sprintf "Econstr1pat\n")
      | Etuplepat(p_list) -> debug(Printf.sprintf "Etplepat\n")
      | Ealiaspat(p, t) -> debug(Printf.sprintf "Ealiaspat\n")
      | Eorpat(p, p2) -> debug(Printf.sprintf "Eorpat\n")
      | Erecordpat(txp_list) -> debug(Printf.sprintf "Erecordpat\n")
      | Evarpat(n) ->
        debug(Printf.sprintf "Evarpat: (%s : %d) \n" n.source n.num)
      | Etypeconstraintpat(pat, typ_exp) -> debug(Printf.sprintf "Etypeconstraintpat: "); 
        (match pat.p_desc with
        | Evarpat(n) -> debug(Printf.sprintf "Evarpat in Etypeconstraintpat: (%s : %d) \n" n.source n.num);
          (*(vc_gen_pattern ctx env pat); *)
          (match typ_exp.desc with
          | Erefinement(t, e) -> debug(Printf.sprintf "Adding to table: %s\n" n.source); 
            (
              match typenv with
                | Some(tbl) -> Hashtbl.add tbl n.source (match t.desc with 
                (* Find and then add base type to local typing environment *)
                | Etypeconstr(l,_) -> (match l with
                    | Name(s) -> s
                    | Modname(q) -> q.id)
                | _ -> "Unspecified typenv match\n")
                | None -> ()
            )
          | Erefinementpairfuntype(t_exp_list, e) -> debug(Printf.sprintf "Erefinementpairfuntype\n")
          | Erefinementpair(n, t_exp) -> debug(Printf.sprintf "Erefinementpair\n")
          | Etypevar(n) -> debug(Printf.sprintf "Etypevar \n")
          | Etypeconstr(name, t_exp_list) -> debug(Printf.sprintf "Etypeconstr \n")
          | Etypetuple(t_exp_list) -> debug(Printf.sprintf "Etypetuple \n")
          | Etypevec(t_exp, sz) -> debug(Printf.sprintf "Etypevec \n")
          | Etypefun(k, n, t_exp, t_exp2) -> debug(Printf.sprintf "Etypefun \n")
          | Etypefunrefinement(k, n, t_exp, t_exp2, e) -> debug(Printf.sprintf "Etypefunrefinement \n")
          | _ -> debug(Printf.sprintf "Unspecified type constraint match\n"))
        | Etuplepat(pat_list) -> debug(Printf.sprintf "Etypetuple match: \n"); add_tuple_list_to_type_env ctx env pat_list typ_exp typenv
        | _ -> debug(Printf.sprintf "Unspecified pat.p_desc match\n"));   
        (vc_gen_typ_exp_desc ctx env (typenv) typ_exp)

let get_argument_list typenv =
(*
  typenv -> typing environment Hash table of string * string

  Iterates through hash tables and retrieves first element to the argument list

  Returns the argument list
*)
  let arg_list = ref [] in
  Hashtbl.iter (fun a b -> ( arg_list := (!arg_list) @ [a]; () )) typenv;
  !arg_list 

(* main entry functions *)
(* this function modifies the environemnt, returns unit *)

let implementation ff ctx env (impl (*: Zelus.implementation_desc Zelus.localized*))  =
(*
    ff        ->   printinf formart  (not used in this file)
    ctx       ->   Z3 context variable
    env       ->   Z3 local environment (reference of a list of Z3 vc_gen_expressions)
    impl      ->   a single element from the zelus AST list
    
    Applies a specified procedure to the element in the zelus AST list
*)
      match impl.desc with
      (* Add to Z3 an equality constraint that looks like: n == (Z3 parsed version of e) *)
      | Econstdecl(f, is_static, e) -> debug(Printf.sprintf "Econstdecl %s\n" f); 
        (* constraint : f = e *)
        add_constraint env (Boolean.mk_eq ctx (create_z3_var ctx env f) (vc_gen_expression ctx env e None));
        print_env env
      (* For constant functions, let x=f we assign x the type x:{float z | z=f} *)
      (* Refinement type of the form: let n1:n2{e1} = e2 *)
      | Erefinementdecl(n1, n2, e1, e2) ->
      	 debug(Printf.sprintf "Erefinementdecl %s %s\n" n1 n2);
         add_constraint env (Boolean.mk_eq ctx (create_z3_var ctx env n1) (vc_gen_expression ctx env e2 None));
         z3_solve ctx env (vc_gen_expression ctx env e1 None);
         print_env env

      | Efundecl(n, { f_kind = k; f_atomic = is_atomic; f_args = p_list;
		      f_body = e; f_loc = loc }) -> debug(Printf.sprintf "Efundecl %s\n" n); 
            debug(Printf.sprintf "# of Arguments: %d\n" (List.length p_list));

            let argc = (List.length p_list) in 
            let typenv = Hashtbl.create argc in
            let local_env = { exp_env = ref []; var_env = Hashtbl.create 0}  in
            (List.iter (vc_gen_pattern ctx local_env (Some typenv)) p_list);
            Hashtbl.iter (fun a b -> debug(Printf.sprintf "%s:%s;" a b)) typenv;
            (* implementation_list ff ctx e; *) 
            debug(Printf.sprintf "Argc: %d\n" argc);
            
  
            (* treat function body as a program and prove conditions*)
            let expr = (vc_gen_expression ctx local_env e (Some typenv)) in
            add_constraint local_env expr;
            debug(Printf.sprintf "Function body vc_gen_expression handling: %s\n" (Expr.to_string expr));
            
            (* let f_new = { argument_constraints = [Boolean.mk_true ctx];
            variable_maps = Hashtbl.create 0;
            argument_list = ["a"];} in
            add_function n f_new; *)
            
            print_env local_env
            
            (* function proved, add to global environment, create a Z3 function 
            and a constraint defining its return type*)
            (* List.iter print_env_list !local_env; print_newline (); *)
            
      
      | Erefinementfundecl(n, { f_kind = k; f_atomic = is_atomic; f_args = p_list;
          f_body = e; f_loc = loc }, rettype) -> debug(Printf.sprintf "Erefinementfundecl %s\n" n); 
          let argc = (List.length p_list) in 
          let typenv = Hashtbl.create argc in
          let local_env = { exp_env = ref []; var_env = Hashtbl.create 0} in
          let istuple = (match e.e_desc with
                          | Etuple(_) -> true
                          | _ -> false
                        ) in
          let isstream = (match e.e_desc with
                          | Elet(l, e) -> debug(Printf.sprintf "Stream elet\n"); (match (List.hd l.l_eq).eq_desc with 
                            | EQeq(p, e) -> ( match e.e_desc with
                                | Eop(op, e_list) -> debug(Printf.sprintf "Stream eop\n"); (
                                  match op, e_list with
                                  | Eminusgreater, [e1;e2] -> debug(Printf.sprintf "Stream eminusgreater\n"); true
                                  | _ -> debug(Printf.sprintf "Stream eminusgreater false\n"); false
                                  )  
                                | _ -> debug(Printf.sprintf "Stream eop false\n"); false   
                            )
                            | _ -> debug(Printf.sprintf "Stream eqeq false\n"); false 
                            )    
                          | _ -> debug(Printf.sprintf "Stream elet false\n"); false     
                          ) in
          if not isstream then (            
          (* add function input constraints to local environment *)
          (List.iter (vc_gen_pattern ctx local_env (Some typenv)) p_list);
          Hashtbl.iter (fun a b -> debug(Printf.sprintf "%s:%s;" a b)) typenv;
          (* implementation_list ff ctx e; *)


          (* Need to do:
           given function definition: let f (a:t_a{p_a}, b:t_b{p_b}...): t_f{p_f} = exp 
           Prove: (p_a & p_b & ...) -> exp:t_f{p_f}
           
           
           let b:int{b < -2} = -10 in 
           let f2 (x:int{x < 0}) : int:{f2_return >= 0} =
                let y = x*x in
                y
           in f2 b
             
            f b
            DISProve: ~((x<0) & (y=f2) -> (f2 >= 0))
            DISProve: ~(b < 0) (replace x with b)
            ( b = x ) -> (b < 0)

          *)
          (* let expr = (vc_gen_expression ctx env e (Some typenv)) in
          (add_constraint local_env expr;
          Printf.printf "Function body vc_gen_expression: %s\n" (Expr.to_string expr)); *)
          (* create function constraint to be proven *)
          let return_exp = (vc_gen_expression ctx local_env rettype (Some typenv)) in
          debug(Printf.sprintf "Return type vc_gen_expression: %s\n" (Expr.to_string return_exp));
          let function_argument_constraints = !(local_env.exp_env) in
          let function_variable_type_map = typenv in
          let function_argument_list = List.rev (get_argument_list( typenv )) in
          let f_new = { argument_constraints = function_argument_constraints;
                        variable_maps = function_variable_type_map;
                        argument_list = function_argument_list; 
                        creation_env = local_env; } in
          (* adding post and pre conditions of funtion to environment *)
          add_function n f_new;
          debug(Printf.sprintf "Printing function environment...\n");
          print_function_environment ();
          print_env local_env;

          (* treat function body as a program and prove conditions*)
          (* input_var is the last variable returned by the function *)
          (* let input_var = (vc_gen_expression ctx !local_env e (Some typenv)) in *)
          let input_var = build_input_var ctx local_env e (Some typenv) istuple in
          List.iter (fun input_elem -> debug(Printf.sprintf "Function body vc_gen_expression handling: %s\n" (Expr.to_string input_elem))) input_var;
          print_env local_env;
          
          
          (*let return_var = (get_return_type ctx local_env rettype (Some typenv)) in*)
          let return_var = build_return_var ctx local_env n istuple in 
          List.iter (fun return_elem -> debug(Printf.sprintf "Return var: %s\n" (Expr.to_string return_elem))) return_var;
          (*let input_var = (get_return_type ctx local_env e (Some typenv)) in
          Printf.printf "Return var in: %s\n" (Expr.to_string input_var);*)
          (* let ret_constraint = (Boolean.mk_eq ctx return_var input_var) in *)
          let ret_constraint = List.map2 (fun input_elem return_elem -> Boolean.mk_eq ctx return_elem input_elem) input_var return_var in
          List.iter (fun ret_elem -> debug(Printf.sprintf "return definition: %s\n" (Expr.to_string ret_elem)); 
                     add_constraint local_env ret_elem) ret_constraint;
          (* add_constraint !local_env ret_constraint; *)
          print_env local_env;
          debug(Printf.sprintf "Prove constraint: %s\n" (Expr.to_string return_exp));
          
          debug(Printf.sprintf "Environment before solving: \n");
          print_env local_env;
          z3_solve ctx local_env return_exp;
          (* function proved, add to global environment, create a Z3 function 
          and a constraint defining its return type*)
          print_env local_env
          (* if proved rename return type with function name and add to global environment *)

          (* prove conditions *)

          (* implementation ff ctx local_env e; *)
          (* List.iter print_env_list !local_env; print_newline ()
           *)
          (* if properties are proved, then add to global environment*)

          (* TODO: make verif. conditions for function here *)

          (* TODO: define functions inside function*)
          ) else (
            (* Function is a stream *)
            (* add function input constraints to local environment *)
            debug(Printf.sprintf "--STREAM--\n");
            (List.iter (vc_gen_pattern ctx local_env (Some typenv)) p_list);
            Hashtbl.iter (fun a b -> debug(Printf.sprintf "%s:%s;" a b)) typenv;

            (* create function constraint to be proven *)
            let return_var = build_return_var ctx local_env n istuple in 
            let return_exp = (vc_gen_expression ctx local_env rettype (Some typenv)) in
            debug(Printf.sprintf "Return type vc_gen_expression: %s\n" (Expr.to_string return_exp));
            let function_argument_constraints = !(local_env.exp_env) in
            let function_variable_type_map = typenv in
            let function_argument_list = List.rev (get_argument_list( typenv )) in
            let f_new = { argument_constraints = function_argument_constraints;
                          variable_maps = function_variable_type_map;
                          argument_list = function_argument_list; 
                          creation_env = local_env; } in
            add_function n f_new;
            debug(Printf.sprintf "Printing function environment...\n");
            print_function_environment ();
            print_env local_env;
            (* stream typing rule*)
            let base_exp = match e.e_desc with
                          | Elet(l, e) -> (match (List.hd l.l_eq).eq_desc with 
                            | EQeq(p, e) -> ( match e.e_desc with
                                | Eop(op, e_list) -> (
                                  match op, e_list with
                                  | Eminusgreater, [e1;e2] -> 
                                    (* prove stream base case *)
                                    let base_var = vc_gen_expression ctx local_env e1 (Some typenv) in
                                    let binding_exp = Boolean.mk_eq ctx base_var (List.hd return_var) in 
                                    let proof_env = {exp_env = ref (binding_exp ::!(local_env.exp_env));
                                                         var_env = (local_env.var_env)} in
                                    z3_solve ctx proof_env return_exp;
                                    (* prove stream induction hypothesis *)
                                    debug(Printf.sprintf "Processing e2\n");
                                    let fun_name = (match e2.e_desc with 
                                                    | Eapp({ app_inline = i; app_statefull = r }, e, e_list) -> (operator_vc_gen_expression_to_string e)
                                    ) in
                                    debug(Printf.sprintf "Function name: %s \n" fun_name);
                                    let stream_application = Hashtbl.find !function_space fun_name in
                                    let stream_app_arg = List.hd stream_application.argument_list in
                                    let argument_relation_exp = Boolean.mk_eq ctx base_var ( create_z3_var ctx (stream_application.creation_env) stream_app_arg) in
                                    let fun_relation_exp = Boolean.mk_eq ctx (List.hd return_var) (create_z3_var ctx (stream_application.creation_env) (Printf.sprintf "%s_return" fun_name)) in
                                    let concatenate_envs = [argument_relation_exp; fun_relation_exp] @ !(stream_application.creation_env.exp_env) @ !(local_env.exp_env) in
                                    let function_proof_env = {exp_env = ref concatenate_envs; var_env = (local_env.var_env)} in
                                    debug(Printf.sprintf "Argument relation %s - Fun relation %s\n" (Expr.to_string argument_relation_exp) (Expr.to_string fun_relation_exp)); 
                                    z3_solve ctx function_proof_env return_exp; 
                                    let new_stream = {
                                      initialization_var=   base_var;
                                      application_function= fun_name;
                                      return_exp = return_exp;
                                      refinement_exp = !(local_env.exp_env) @ [binding_exp];
                                    } in add_stream n new_stream;
                                    true

                                    (* print_function fun_name stream_application; true *)
                                    (* let fun_exp = vc_gen_expression ctx !local_env e2 (Some typenv) in true *)


                                )  
                            )
                          )       
          
          in debug(Printf.sprintf "end\n")
          )
      | Eopen(n) -> debug(Printf.sprintf "Eopen %s\n" n)
      | Etypedecl(n, params, tydecl) -> debug(Printf.sprintf "Etypedecl %s\n" n)

(* let f x:tx y:ty z:tz = e:te *)
(* f has the type: tx -> ty -> tz -> te *)
(* to prove: assume x:tx y:ty z:tz, try to use this to prove e:te*)
(* in code, you will have something that looks like: *)
(* let f x:{float z| phi_x(z)} y:{float z| phi_y(z)} z:{float z' | phi_z(z')} = e:{float z | phi_e(z)} *)

(* Z3 constraints should look like: *)
(* (x,y,z are properly typed) -> (e is properly typed) *)
(* ([x/z]phi_x(z) & [y/z]phi_y(z) & [z/z']phi_z(z')) -> [e/z]phi_e(z) *)

(* the main entry function *)
let implementation_list ff (impl_list) (*: Zelus.implementation_desc Zelus.localized list ) : Zelus.implementation_desc Zelus.localized list*) = 
(*
    ff        ->   printinf formart  (not used in this file)
    ctx       ->   Z3 context variable
    impl_list ->   zelus program AST
    
    Creates a Z3 local environment and iterates through each argument of the AST list

    Returns the zelus program AST
*)
  print_string "Hello, this is Z3 Refinement\n";
  let cfg = [("model", "true"); ("proof", "false")] in
	let ctx = (mk_context cfg) in
  let z3env = {exp_env = ref []; var_env = Hashtbl.create 0} in
  List.iter (implementation ff ctx z3env) impl_list;
  if (!proof_error_count > 0) then (
  Printf.printf "\027[31m[WARNING]\027[0m Failed proof count : %d \n" !proof_error_count);
  impl_list<|MERGE_RESOLUTION|>--- conflicted
+++ resolved
@@ -359,19 +359,11 @@
       proof_error_count := !proof_error_count + 1;
       raise (TestFailedException err_msg)))
   else
-<<<<<<< HEAD
-    (*otherwise create a new variable and add to environment*)
-    let new_var = Expr.mk_const ctx (Symbol.mk_string ctx s) (Real.mk_sort ctx) in
-    Hashtbl.add v s new_var;
-    Printf.printf "New variable, returning %s\n\n" (Expr.to_string new_var);
-    new_var
-=======
     (Printf.printf "\027[32mPassed\027[0m\n";));
     add_constraint env constraints
   )
   with 
   | TestFailedException(msg) -> Printf.printf "%s" msg
->>>>>>> 4b5c3599
 
 let create_z3_var_typed ctx ({exp_env = e ; var_env = v}) s basetype : expr =
 (*
