(***********************************************************************)
(*                                                                     *)
(*                                                                     *)
(*          Zelus, a synchronous language for hybrid systems           *)
(*                                                                     *)
(*  (c) 2020 Inria Paris (see the AUTHORS file)                        *)
(*                                                                     *)
(*  Copyright Institut National de Recherche en Informatique et en     *)
(*  Automatique. All rights reserved. This file is distributed under   *)
(*  the terms of the INRIA Non-Commercial License Agreement (see the   *)
(*  LICENSE file).                                                     *)
(*                                                                     *)
(* *********************************************************************)

(* Translation into Lmm. This is applied after complex pattern matchings *)
(* have been turned into primitive pattern matchings on an enumerated *)
(* set of values (in particular booleans) *)

(* no automaton, no present, no pre/fby/->. All names must be *)
(* pair-wise differents; no complex pattern matchings *)

(* Tr(ck)(res)(match e with
               | p1 -> E1 | ... | pn -> En) =

   with one defined variable y (defnames = {y}) and used variable x
   (example: E1 = local t in do t = x + 3 and y = t + 2 done)

becomes:

   local c in
   do
     c = Tr(ck)(e)
   and
     Tr(c on c1)(E1)[y_1/y]
   and
     ...
   and
     Tr(c on cn)(En)[y_n/y]
   and
     c1 = test(p1)(c) and ... and cn = test(pn)(c)
   and
     pat(p1) = c and ... and pat(pn) = c
   and
     y = if c1 then y_1 else ... if cn then y_n [else pre y]

where:

  test(p)(c) returns an expression testing that the pattern p matches c
  pat(p) returns a pattern with variables only

Tr(ck)(x = e) = x = if ck then Tr(ck)(e) else pre x
                with the special case that if base then e else e' = e

*)

open Zlocation
open Zmisc
open Zident
open Deftypes
open Zelus
open Lmm
open List
open Format

type error =
  | Etype
  | Ehybrid_operator
  | Earray_operator
  | Eapplication

exception Error of location * error

let error loc kind = raise (Error(loc, kind))

let message loc kind =
  begin match kind with
  | Etype ->
     eprintf "@[%aTranslation to L--: This type cannot be translated.@.@]"
             output_location loc
  | Ehybrid_operator ->
     eprintf "@[%aTranslation to L--: Hybrid operators are not treated.@.@]"
             output_location loc
  | Earray_operator ->
     eprintf "@[%aTranslation to L--: Array operators are not treated.@.@]"
             output_location loc
  | Eapplication ->
     eprintf "@[%aTranslation to L--: \
                  Application must be of the form f(e1,...,en).@.@]"
             output_location loc
  end

(* The translation function takes and returns a set *)
(* of equations, assertions and environment *)
type return =
  { eqs: eq State.t;
    env: tentry Env.t State.t;
    assertion: exp State.t }

let empty =
  { eqs = State.empty; env = State.empty; assertion = State.empty  }

let with_env ({ env = env0 } as return) env =
  { return with env = State.cons env env0 }

let with_eq ({ eqs = eqs } as return) eq =
  { return with eqs = State.cons eq eqs }

let par { eqs = eqs1; env = env1; assertion = as1 }
        { eqs = eqs2; env = env2; assertion = as2 } =
  { eqs = State.par eqs1 eqs2; env = State.par env1 env2;
    assertion = State.par as1 as2 }

let eq_make k x e ck =
  { eq_kind = k; eq_ident = x;
    eq_exp = e; eq_clock = ck }

let on ck ln c = Ck_on(ck, ln, c)
let relse res c = Res_else(res, c)

(* immediate values *)
let immediate = function
  | Eint(i) -> Lint(i)
  | Efloat(f) -> Lfloat(f)
  | Ebool(b) -> Lbool(b)
  | Echar(c) -> Lchar(c)
  | Estring(s) -> Lstring(s)
  | Evoid -> Lvoid

(** Translation of a pattern. *)
(* It must be either a constructor or a boolean value. Otherwise, *)
(* the translation fails. *)
let constr0pat { p_desc = p_desc } =
  match p_desc with
  | Econstpat(Ebool(b)) -> Lboolpat(b)
  | Econstr0pat(c) -> Lconstr0pat(c)
  | _ -> assert false

(* Translation of a type. For the moment, only a small set of *)
(* basic types are translated *)
let rec type_of loc { t_desc = ty } =
  match ty with
  | Deftypes.Tconstr(q, [], _) ->
     if q = Initial.int_ident then Tint
     else if q = Initial.int32_ident then Tint
     else if q = Initial.int64_ident then Tint
     else if q = Initial.bool_ident then Tbool
     else if q = Initial.zero_ident then Tbool
     else if q = Initial.float_ident then Tfloat
     else if q = Initial.char_ident then Tchar
     else if q = Initial.string_ident then Tstring
     else if q = Initial.unit_ident then Tunit
     else Lmm.Tconstr(q)
  | Tconstr _ -> error loc Etype
  | Tproduct(ty_list) -> Lmm.Tproduct(List.map (type_of loc) ty_list)
  | Tvar | Tvec _ | Tfun _ -> error loc Etype
  | Tlink(ty) -> type_of loc ty

let type_expression loc ty_e =
  let { typ_body = ty } = Interface.scheme_of_type ty_e in
  type_of loc ty

let env_of_env loc env =
  Env.map (fun { Deftypes.t_typ = ty } -> { t_typ = type_of loc ty }) env

(* translate an operator *)
let operator loc op e_list =
  match op with
  | Eifthenelse -> Lapp(Lifthenelse, e_list)
  | Eunarypre -> Lapp(Lunarypre, e_list)
  | Eminusgreater -> Lapp(Lminusgreater, e_list)
  | Efby -> Lapp(Lfby, e_list)
  | Eup | Einitial | Edisc | Ehorizon -> error loc Ehybrid_operator
  | Eaccess | Eupdate | Econcat | Eslice _ -> error loc Earray_operator
  | Etest | Eatomic -> assert false

(* the set of shared variables from a set of defined names *)
let shared_variables { dv = dv } = dv

(* returns the expression associated to [x] in a substitution [name_to_exp] *)
(* if [x] is unbound, returns [last x] *)
let get x name_to_exp =
  try
    Env.find x name_to_exp
  with
  | Not_found -> Llast(x)

(* translate expressions *)
let rec expression ck { e_desc = desc; e_loc = loc } =
  match desc with
  | Elocal(id) -> Llocal(id)
  | Eglobal { lname = lid } -> Lglobal(lid)
  | Econst(im) -> Lconst(immediate im)
  | Econstr0(lid) -> Lconstr0(lid)
  | Econstr1 _ -> assert false
  | Elast(x) -> Llast(x)
  | Eapp(_, { e_desc = Eglobal { lname = lid } }, e_list) ->
     Lapp(Lop(lid), List.map (expression ck) e_list)
  | Eapp _ -> error loc Eapplication
  | Eop(op, e_list) ->
     operator loc op (map (expression ck) e_list)
  | Erecord_access(e, lid) ->
     Lrecord_access(expression ck e, lid)
  | Erecord(l_e_list) ->
     Lrecord
       (map (fun (l, e) -> (l, expression ck e)) l_e_list)
  | Etypeconstraint(e, _) -> expression ck e
  | Etuple(e_list) -> Ltuple(List.map (expression ck) e_list)
  | Ematch _ | Eseq _ | Elet _
  | Eperiod _ | Eblock _ | Epresent _ -> assert false


(* [split s_set ({ eqs } as return) = name_to_exp, return'] splits eqs into *)
(* two complementary sets of equations *)
(* [name_to_exp] associates an expression to any names from [s_set] *)
let split s_set ({ eqs = eqs } as return) =
  let eq_name_exp, eqs =
    State.partition (fun { eq_ident = id } -> S.mem id s_set) eqs in
  let name_to_exp =
    State.fold (fun { eq_ident = id; eq_exp = e } acc -> Env.add id e acc)
               eq_name_exp Env.empty in
  name_to_exp, { return with eqs = eqs }

(* [equation ck res eq = return] *)
let rec equation ck res { eq_desc = desc; eq_write = defnames } =
  match desc with
  | EQeq({ p_desc = Evarpat(x) }, e) ->
     with_eq empty (eq_make Def x (expression ck e) ck)
  | EQinit(x, e) ->
     let e = expression ck e in
     with_eq empty (eq_make (Init(res)) x e ck)
  | EQreset(eq_list, e) ->
     let e = expression ck e in
     equation_list ck (relse res e) eq_list
  | EQmatch(total, e, p_h_list) ->
     (* the conditional is necessary of the form:
      *- match e with P1 -> B1 | ... | Pn -> Bn
      *- with P1 | ... | Pn are the element of a sum type *)
     (* first translate [e] *)
     let e = expression ck e in
     (* then compute the set of shared variables *)
     let s_set = shared_variables defnames in

     (* translate the list of handlers *)
     let equations_from_handler e p b =
       let co = constr0pat p in
       let return = block (on ck co e) res b in
       let name_to_exp, return = split s_set return in
       co, name_to_exp, return in

     let constrpat_to_exp_list, return =
       Zmisc.map_fold
         (fun return { m_pat = p; m_body = b } ->
            let co, name_to_exp, return_name_to_exp =
              equations_from_handler e p b in
	    (co, name_to_exp), par return return_name_to_exp)
	 empty p_h_list in

     (* merge results for every shared variable. Returns *)
     (* merge x (P1 -> e1) ... (Pn -> en) *)
     let merge e x constrpat_name_to_exp_list =
       let p_e_list =
         List.map
           (fun (co, name_to_exp) -> co, get x name_to_exp)
           constrpat_name_to_exp_list in
       Lmerge(e, p_e_list) in
     let eq_list =
       S.fold
	 (fun x eq_list ->
           (eq_make Def x (merge e x constrpat_to_exp_list) ck) :: eq_list)
         s_set [] in
     List.fold_left with_eq empty eq_list
  | EQeq _ | EQnext _ | EQblock _ | EQemit _ | EQautomaton _
  | EQpresent _ | EQder _ | EQpluseq _
  | EQand _| EQbefore _| EQforall _-> assert false

and equation_list ck res eq_list =
  fold_left (fun acc eq -> par acc (equation ck res eq)) empty eq_list

and block ck res { b_body = body_eq_list; b_env = n_env; b_loc = loc } =
  let return = equation_list ck res body_eq_list in
  with_env return (env_of_env loc n_env)

let local ck res { l_eq = eq_list; l_env = l_env; l_loc = loc } =
  let return = equation_list ck res eq_list in
  with_env return (env_of_env loc l_env)

(* translate a top level expression *)
let let_expression ck res n_output ({ e_desc = desc } as e) =
  match desc with
  | Elet(l, e) ->
     let return = local ck res l in
     let e = expression ck e in
     with_eq return (eq_make Def n_output e ck)
  | _ ->
     let e = expression ck e in
     with_eq empty (eq_make Def n_output e ck)

let kind = function | S | AS | A | AD -> A | D -> D | C -> assert false

(* translation of a type declaration *)
let typedecl loc n params td =
  let decl { desc = desc } =
    match desc with
    | Eabstract_type -> Labstract_type
    | Evariant_type _ -> assert false
    | Erecord_type(n_ty_list) ->
       Lrecord_type
	 (List.map (fun (n, ty) -> (n, type_expression loc ty)) n_ty_list)
    | Eabbrev _ -> assert false in
  match params with
  | [] -> Ltypedecl(n, decl td)
  | _ -> assert false

let implementation lmm_nodes lmm_list impl =
  match impl.desc with
  | Eopen _ -> lmm_list
  | Etypedecl(n, params, td) ->
     typedecl impl.loc n params td :: lmm_list
  (* | Econstdecl(n, _, e) ->
      if Zmisc.S.mem n lmm_nodes
      then Lconstdecl(n, expression Ck_base e) :: lmm_list
<<<<<<< HEAD
     else lmm_list
  | Eipopannotation(n, e1, e2, _) ->
      if Zmisc.S.mem n lmm_nodes
      then Lipopannotation(n, expression Ck_base e1, expression Ck_base e2) :: lmm_list
     else lmm_list   
=======
     else lmm_list *)
>>>>>>> 8c5e7081
  (*TODO: refinement implementation of zlus2lmm*)
  | Econstdecl(n1,n2,e1,e2) ->
      if Zmisc.S.mem n1 lmm_nodes
      then Lconstdecl(n1, expression Ck_base e2) :: lmm_list
     else lmm_list
  | Erefinementfundecl(n, { f_kind = k; f_args = p_list; f_env = f_env; f_body = e })
  | Efundecl(n, { f_kind = k; f_args = p_list; f_env = f_env; f_body = e }) ->
     if Zmisc.S.mem n lmm_nodes then
       let iset = List.fold_left (Vars.fv_pat S.empty) S.empty p_list in
       let i_list = S.elements iset in
       let n_output = Zident.fresh "out" in
       let { eqs = eqs; env = env; assertion = assertion } =
	 let_expression Ck_base Res_never n_output e in
       let env =
	 State.fold
          (fun env acc -> Env.append env acc) env (env_of_env impl.loc f_env) in
       let eq_list = State.list [] eqs in
       let assertion =
	 State.fold (fun e acc -> e :: acc) assertion [] in
       Lfundecl(n, { f_inputs = i_list;
		     f_output = n_output;
		     f_env = env;
		     f_body = eq_list;
		     f_assert = assertion }) :: lmm_list
     else lmm_list

let implementation_list lmm_nodes impl_list =
  rev (fold_left (implementation lmm_nodes) [] impl_list)
    <|MERGE_RESOLUTION|>--- conflicted
+++ resolved
@@ -319,16 +319,12 @@
   (* | Econstdecl(n, _, e) ->
       if Zmisc.S.mem n lmm_nodes
       then Lconstdecl(n, expression Ck_base e) :: lmm_list
-<<<<<<< HEAD
-     else lmm_list
+     else lmm_list *)
+  (*TODO: refinement implementation of zlus2lmm*)
   | Eipopannotation(n, e1, e2, _) ->
       if Zmisc.S.mem n lmm_nodes
       then Lipopannotation(n, expression Ck_base e1, expression Ck_base e2) :: lmm_list
      else lmm_list   
-=======
-     else lmm_list *)
->>>>>>> 8c5e7081
-  (*TODO: refinement implementation of zlus2lmm*)
   | Econstdecl(n1,n2,e1,e2) ->
       if Zmisc.S.mem n1 lmm_nodes
       then Lconstdecl(n1, expression Ck_base e2) :: lmm_list
