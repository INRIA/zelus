(include_subdirs unqualified)

(rule
 (copy %{project_root}/zconfig.ml zconfig.ml))

(subdir parsing
  (ocamllex zlexer))

(subdir parsing
  (menhir (modules zparser) (infer true) (flags --explain --table)))


(library
  (name zlcompilerlibs)
  (public_name zelus.zlcompilerlibs)
  (wrapped false)
  (modules :standard \ zeluc simulator fixstep)
  (libraries menhirLib z3))

(executable
  (name zeluc)
  (modes (byte exe))
  (libraries unix menhirLib zlcompilerlibs)
<<<<<<< HEAD
  (modules zeluc)
=======
  (modules zeluc simulator fixstep)
>>>>>>> 4b5c3599
  (promote (until-clean)))

(install
 (package zelus)
 (section bin)
 (files (zeluc.exe as zeluc)))<|MERGE_RESOLUTION|>--- conflicted
+++ resolved
@@ -21,11 +21,8 @@
   (name zeluc)
   (modes (byte exe))
   (libraries unix menhirLib zlcompilerlibs)
-<<<<<<< HEAD
   (modules zeluc)
-=======
   (modules zeluc simulator fixstep)
->>>>>>> 4b5c3599
   (promote (until-clean)))
 
 (install
