(copy_files# ../config.ml)
(include_subdirs unqualified)

(subdir parsing
  (ocamllex lexer))

(subdir parsing
  (menhir (modules parser) (infer true) (flags --explain --table)))

<<<<<<< HEAD
(executable
  (name zeluc)
  (libraries unix menhirLib muf-compiler-libs)
=======
(executables
  (names zeluc zlsdep)
  (libraries unix menhirLib)
>>>>>>> 6a711262
  (promote (until-clean)))

(install
 (package zelus)
 (section bin)
 (files (zeluc.exe as zeluc) (zlsdep.exe as zlsdep)))<|MERGE_RESOLUTION|>--- conflicted
+++ resolved
@@ -7,15 +7,9 @@
 (subdir parsing
   (menhir (modules parser) (infer true) (flags --explain --table)))
 
-<<<<<<< HEAD
-(executable
-  (name zeluc)
-  (libraries unix menhirLib muf-compiler-libs)
-=======
 (executables
   (names zeluc zlsdep)
-  (libraries unix menhirLib)
->>>>>>> 6a711262
+  (libraries unix menhirLib muf-compiler-libs)
   (promote (until-clean)))
 
 (install
