(***********************************************************************)
(*                                                                     *)
(*                                                                     *)
(*          Zelus, a synchronous language for hybrid systems           *)
(*                                                                     *)
(*  (c) 2020 Inria Paris (see the AUTHORS file)                        *)
(*                                                                     *)
(*  Copyright Institut National de Recherche en Informatique et en     *)
(*  Automatique. All rights reserved. This file is distributed under   *)
(*  the terms of the INRIA Non-Commercial License Agreement (see the   *)
(*  LICENSE file).                                                     *)
(*                                                                     *)
(* *********************************************************************)

(* scoping. introduces unique indexes for local names and replace global   *)
(* names by qualified names *)
(* the module checks the following: *)
(* - every pattern and record must be linear *)
(* - name states in automata must be defined once. *)
(* - a local name must be binded to a binded. *)

open Zmisc
open Zlocation
open Zparsetree
open Zident
open Deftypes
open Format

module Error =
struct
  type error =
    | Evar of string
    | Enon_linear_pat of string
    | Enon_linear_record of string
    | Enon_linear_automaton of string
    | Enon_linear_forall of string
    | Eautomaton_with_mixed_transitions
    | Emissing_in_orpat of string
      
  exception Error of location * error

  let error loc kind = raise (Error(loc, kind))

  let message loc kind =
    begin match kind with
      | Evar(name) ->
          eprintf "%aScoping error: The value identifier %s is unbound.@."
            output_location loc name
      | Enon_linear_pat(name) ->
          eprintf "%aScoping error: The variable %s is bound several \
                     times in this pattern.@."
            output_location loc name
      | Emissing_in_orpat(name) ->
          eprintf
            "%aScoping error: The variable %s must occur on both sides of \
               this pattern.@."
            output_location loc name
      | Enon_linear_record(name) ->
          eprintf "%aScoping error: The label %s is defined several times.@."
            output_location loc name
      | Enon_linear_automaton(name) ->
          eprintf
            "%aScoping error: the state %s is defined several times in \
               this automaton.@."
            output_location loc name
      | Enon_linear_forall(name) ->
          eprintf
	    "%aScoping error: The variable %s is bound several times in the loop.@."
            output_location loc name
      | Eautomaton_with_mixed_transitions ->
	 eprintf
	   "%aScoping error: this automaton mixes weak and strong transitions.@."
	   output_location loc
      end;
    raise Zmisc.Error
end

module S = Set.Make (struct type t = string let compare = String.compare end)

(* set of names defined in an equation. *)
type defnames = S.t

module Rename =
struct
  (* the sort of names *)
  type initialized = bool (* [init x = ...] appear *)

  (* the renaming environment associates a fresh name and a sort *)
  type value = { name: Zident.t; mutable initialized: initialized }
  include (Map.Make (struct type t = string let compare = String.compare end))
  
  (* an entry *)
  let entry n = { name = n; initialized = false }
  
  let initialize ({ initialized = s } as v) = v.initialized <- true

  (* flat an environment into a list *)
  let list env =
    fold (fun key v acc -> (key, v) :: acc) env []
  let print ff env =
    List.iter
      (fun (key, { name = n; initialized = sort }) -> 
       fprintf ff "@[%s%s@]" (if sort then "init " else "") key)
      (list env)
  
  (* build a renaming from a set of names *)
  let make names = 
    S.fold 
      (fun elt acc -> 
	let n = Zident.fresh elt in add elt (entry n) acc) names empty

  (* append env0 in front of env *)
  let append env0 env = fold (fun key v env -> add key v env) env0 env
  
  (* build a typing environment from a renaming environment *)
  (* when [init x = ...] occurs, [x] is considered to be initialized memory *)
  let typ_env env =
    let init is_init =
      if is_init then Deftypes.imemory else Deftypes.variable in
    fold 
      (fun key { name = n; initialized = is_init } acc -> 
       Env.add n { t_sort = init is_init; t_typ = no_typ } acc)
      env Env.empty
end

(* making a local declaration and a block producing a [result] *)
let emake loc desc = { (Zaux.emake desc no_typ) with Zelus.e_loc = loc }
let eqmake loc desc = { (Zaux.eqmake desc) with Zelus.eq_loc = loc }
let pmake loc desc =  { (Zaux.pmake desc no_typ) with Zelus.p_loc = loc }

let var loc x = emake loc (Zelus.Elocal(x))
let varpat loc x = pmake loc (Zelus.Evarpat(x))

let eblock eq_list = 
  { Zelus.b_vars = []; Zelus.b_locals = [];  Zelus.b_body = eq_list;
    Zelus.b_loc = no_location; Zelus.b_write = empty;
    Zelus.b_env = Env.empty; }

let block_with_emit emit ({ Zelus.e_loc = loc } as e) =
  { Zelus.b_vars = [];
    Zelus.b_locals = [];
    Zelus.b_body = [emit e];
    Zelus.b_loc = loc;
    Zelus.b_write = empty;
    Zelus.b_env = Env.empty; }

let block_with_result x eq_list =
  let loc = (List.hd eq_list).Zelus.eq_loc in
  { Zelus.b_vars = [{ Zelus.vardec_name = x; Zelus.vardec_default = None;
		      Zelus.vardec_combine = None; Zelus.vardec_loc = loc } ];
    Zelus.b_locals = []; Zelus.b_body = eq_list;
    Zelus.b_loc = loc; Zelus.b_write = empty; Zelus.b_env = Env.empty }
    
let name_with_sort initialize loc env n =
  try
    let { Rename.name = m } as v = Rename.find n env in
    if initialize then v.Rename.initialized <- true;
    m
  with
  | Not_found -> Error.error loc (Error.Evar(n))

let name loc env n = name_with_sort false loc env n

let shortname = function | Name(n) -> n | Modname({ id = id }) -> id

let longname = function
  | Name(n) -> Lident.Name(n)
  | Modname({ qual = q; id = id }) ->
      Lident.Modname({ Lident.qual = q; Lident.id = id })

let immediate = function
  | Zparsetree.Eint(i) -> Deftypes.Eint(i)
  | Zparsetree.Ebool(b) -> Deftypes.Ebool(b)
  | Zparsetree.Efloat(f) -> Deftypes.Efloat(f)
  | Zparsetree.Echar(c) -> Deftypes.Echar(c)
  | Zparsetree.Estring(s) -> Deftypes.Estring(s)
  | Zparsetree.Evoid -> Deftypes.Evoid

let constant = function
  | Zparsetree.Cimmediate(i) -> Deftypes.Cimmediate(immediate i)
  | Zparsetree.Cglobal(ln) -> Deftypes.Cglobal(longname ln)

let default = function
  | Zparsetree.Init(c) -> Zelus.Init(constant c)
  | Zparsetree.Default(c) -> Zelus.Default(constant c)

let kind = function
  | S -> Zelus.S | A -> Zelus.A | AS -> Zelus.AS
  | AD -> Zelus.AD | C -> Zelus.C | D -> Zelus.D
  | P -> Zelus.P

(* translate types. [env] is used to renames dependent variables *)
let rec types env ty =
  let desc = match ty.desc with
    | Etypevar(n) -> Zelus.Etypevar(n)
    | Etypetuple(ty_list) -> Zelus.Etypetuple(List.map (types env) ty_list)
    | Erefinementpair(n, t) -> Zelus.Erefinementpair(n , types env t)
    | Erefinementpairfuntype(ty_list, e) -> Zelus.Erefinementpairfuntype(List.map (types env) ty_list, expression_types env e)
    | Etypeconstr(lname, ty_list) ->
       Zelus.Etypeconstr(longname lname, List.map (types env) ty_list)
<<<<<<< HEAD
       (*added here   
    | Eipoptype(e_list) ->
       Zelus.Eipoptype(expression_types env e_list)*)  
    | Erefinement(bty, e_list) ->
       Zelus.Erefinement(types env bty, expression_types env e_list)
=======
    | Erefinement((n,ty), e_list) -> 
       Zelus.Erefinement((n, types env ty), expression_types env e_list)
>>>>>>> 8c5e7081
    | Etypefunrefinement(k, n_opt, ty_arg, ty_res, e) -> 
        let ty_arg = types env ty_arg in
        let env =
          match n_opt with
          | None -> env
          | Some(n) -> Rename.append (Rename.make (S.singleton n)) env in
              let ty_res = types env ty_res in
              Zelus.Etypefunrefinement(kind k, None, ty_arg, ty_res, expression_types env e)
          | Etypevec(ty_arg, si) -> Zelus.Etypevec(types env ty_arg, size env si) 
          | Etypefun(k, n_opt, ty_arg, ty_res) ->
             let ty_arg = types env ty_arg in
             let env =
               match n_opt with
               | None -> env
               | Some(n) -> Rename.append (Rename.make (S.singleton n)) env in
                   let ty_res = types env ty_res in
                   Zelus.Etypefun(kind k, None, ty_arg, ty_res)
    | Etypevec(ty_arg, si) -> Zelus.Etypevec(types env ty_arg, size env si) in
  { Zelus.desc = desc; Zelus.loc = ty.loc }

and size env si =
  let desc = match si.desc with
    | Sconst(i) -> Zelus.Sconst(i)
    | Sname(Name(n)) ->
       begin try
          let { Rename.name = m } = Rename.find n env in Zelus.Sname(m)
        with Not_found -> Zelus.Sglobal(Lident.Name(n))
       end
    | Sname(lname) -> Zelus.Sglobal(longname lname)
    | Sop(s_op, si1, si2) ->
       let operator = function Splus -> Zelus.Splus | Sminus -> Zelus.Sminus in
       Zelus.Sop(operator s_op, size env si1, size env si2) in
  { Zelus.desc = desc; Zelus.loc = si.loc }

(*TODO: copied from expression function below, fix eventually*)
and expression_types env { desc = desc; loc = loc } =
  let desc = match desc with
    | Econst(i) -> Zelus.Econst (immediate i)
    | Econstr0(lname) -> Zelus.Econstr0(longname lname)
    | Evar(Name(n)) ->
        begin try
            let { Rename.name = m } = Rename.find n env in Zelus.Elocal(m)
        with
          | Not_found -> Zaux.global (Lident.Name(n))
        end
    | Evar(lname) -> Zaux.global (longname lname)
    | Elast(n) -> Zelus.Elast(name loc env n)
    | Etuple(e_list) -> Zelus.Etuple(List.map (expression_types env) e_list)
    | Erefinementtuple(e_list, tuple_type, e) -> 
        Zelus.Erefinementtuple(List.map (expression_types env) e_list, types env tuple_type, expression_types env e)
    | Econstr1(lname, e_list) ->
        Zelus.Econstr1(longname lname, List.map (expression_types env) e_list)
    | Eop(op, e_list) ->
       Zelus.Eop(operator loc env op, List.map (expression_types env) e_list)
    | Eapp({ app_inline = i; app_statefull = r }, e, e_list) ->
       Zelus.Eapp({ Zelus.app_inline = i; Zelus.app_statefull = r },
		  expression_types env e, List.map (expression_types env) e_list)
    | Eseq(e1, e2) ->
        Zelus.Eseq(expression_types env e1, expression_types env e2) in
  emake loc desc

								  
and operator loc env = function
  | Eunarypre -> Zelus.Eunarypre
  | Efby -> Zelus.Efby
  | Eminusgreater -> Zelus.Eminusgreater
  | Eifthenelse -> Zelus.Eifthenelse
  | Eup -> Zelus.Eup
  (*added here*)
  | Emove -> Zelus.Emove
  (*added here*)
  | Econtrol -> Zelus.Econtrol
  (*added here*)
  | Estr -> Zelus.Estr
  (*added here*)
  | Einp -> Zelus.Einp
  (*added here*)
  | Eoup -> Zelus.Eoup
  | Einitial -> Zelus.Einitial
  | Edisc -> Zelus.Edisc
  | Etest -> Zelus.Etest
  | Eaccess -> Zelus.Eaccess
  | Eupdate -> Zelus.Eupdate
  | Eslice(s1, s2) -> Zelus.Eslice(size env s1, size env s2)
  | Econcat -> Zelus.Econcat
  | Eatomic -> Zelus.Eatomic


(** Build a renaming environment *)
(** the list of names present in a pattern *)
(** if [check_linear = true], stop when the same name appears twice *)
let rec build check_linear acc p =
  let rec build acc p =
    match p.desc with
    | Ewildpat | Econstpat _ | Econstr0pat _ -> acc
    | Econstr1pat(_, p_list) | Etuplepat(p_list) ->
        build_list check_linear acc p_list
    | Evarpat(n) ->
	if S.mem n acc then 
        if check_linear 
        then Error.error p.loc (Error.Enon_linear_pat(n)) else acc
        else S.add n acc
    | Ealiaspat(p, n) ->
	let acc = build acc p in S.add n acc
    | Eorpat(p1, p2) -> 
	let orpat loc acc0 acc1 acc =
        let one key acc =
          if S.mem key acc1 then
            if S.mem key acc then
	      if check_linear 
              then Error.error loc (Error.Enon_linear_pat(key)) else acc
	      else S.add key acc
          else
	    Error.error loc (Error.Emissing_in_orpat(key)) in
        S.fold one acc0 acc in
        let acc1 = build S.empty p1 in
        let acc2 = build S.empty p2 in
        let acc = orpat p.loc acc1 acc2 acc in acc
    | Etypeconstraintpat(p, ty) -> build acc p
    | Erecordpat(l_p_list) -> build_record_list p.loc acc l_p_list
	
  and build_record_list loc acc label_pat_list =
    let rec buildrec acc labels label_pat_list =
      match label_pat_list with
      | [] -> acc
      | (lname, pat_label) :: label_pat_list ->
	  (* checks that the label appears only once *)
          let label = shortname lname in
          if S.mem label labels
          then Error.error loc (Error.Enon_linear_record(label))
          else
            buildrec (build acc pat_label) (S.add label labels)
              label_pat_list in
    buildrec acc S.empty label_pat_list in
  
  build acc p
    
and build_list check_linear acc p_list = 
  List.fold_left (build check_linear) acc p_list

(** Builds the set of names defined in a list of equations *)
let rec build_equation_list defnames eq_list = 
  List.fold_left build_equation defnames eq_list

and build_equation defnames eq =
  match eq.desc with
    | EQeq(pat, _) -> build false defnames pat
    | EQemit(n, _) | EQder(n, _, _, _) | EQinit(n, _)
    | EQnext(n, _, _) | EQpluseq(n, _) -> 
        if S.mem n defnames then defnames else S.add n defnames
    | EQautomaton(s_h_list, _) ->
        List.fold_left 
          (fun acc 
	    { desc = { s_block = b; s_until = until; s_unless = unless } } -> 
              build_automaton_handler acc b until unless) defnames s_h_list
    | EQmatch(_, m_h_list) ->
        List.fold_left 
          (fun acc { m_body = b } -> snd (build_block_equation_list acc b)) 
	  defnames m_h_list
    | EQifthenelse(_, b1, b2_opt) ->
        let acc = snd (build_block_equation_list defnames b1) in
	let acc =
	  match b2_opt with
	  | None -> acc | Some(b2) -> snd (build_block_equation_list acc b2) in
	acc
    (*added here
    | Eassert(e) -> ()*)
    | EQpresent(p_h_list, b_opt) ->
        let defnames = 
	  List.fold_left 
	    (fun acc { p_body = b } -> snd (build_block_equation_list acc b))
	    defnames p_h_list in
        Zmisc.optional 
	  (fun defnames b -> snd (build_block_equation_list defnames b)) 
	  defnames b_opt
    | EQreset(eq_list, e) ->
        build_equation_list defnames eq_list
    (*added here
    | EQr_move(e)*) 
    (*added here
    | EQassert(e) -> defnames*) 
    | EQand(eq_list) | EQbefore(eq_list) ->
       build_equation_list defnames eq_list
    | EQblock(b) ->
       snd (build_block_equation_list defnames b)
    | EQforall
	{ for_indexes = index_list; for_init = init_list;
	  for_body = b_eq_list } ->
       (* check that input names, output names and initialization names *)
       (* are pairwise different *)
       let index (in_names, out_left, out_right) { desc = desc; loc = loc } =
	 match desc with
	 | Einput(n, _) | Eindex(n, _, _) ->
			   (if (S.mem n in_names) || (S.mem n out_left)
			    then Error.error loc (Error.Enon_linear_forall(n))
			    else S.add n in_names), out_left, out_right
	 | Eoutput(n, m) ->
	    (if (S.mem n in_names) || (S.mem n out_left)
	     then Error.error loc (Error.Enon_linear_forall(n))
	     else S.add n in_names),
	    (if S.mem n out_left
	     then Error.error loc (Error.Enon_linear_forall(n))
	     else S.add n out_left),
	    (if S.mem m out_right
	     then Error.error loc (Error.Enon_linear_forall(m))
	     else S.add m out_right) in
       let in_names, out_left, out_right =
	 List.fold_left index (S.empty, S.empty, S.empty) index_list in
       let init acc { desc = desc; loc = loc } =
	 match desc with
	 | Einit_last(n, _) ->
	    if (S.mem n acc) || (S.mem n in_names) ||
		 (S.mem n out_left) || (S.mem n out_right)
	    then Error.error loc (Error.Enon_linear_forall(n))
	    else S.add n acc in
       let defnames = List.fold_left init defnames init_list in
       let _, defnames_in_b_eq_list =
	 build_block_equation_list defnames b_eq_list in
       S.union defnames (S.union (S.diff defnames_in_b_eq_list out_left)
				 out_right)

and build_block_equation_list defnames 
    { desc = { b_vars = vardec_list; b_locals = l_list; b_body = eq_list };
      loc = loc } =
  (* bounded names [local x1 [init v1| default v1][with op1],...,xn in ...] *)
  let bounded_names =
    List.fold_left
      (fun acc { desc = { vardec_name = n }; loc = loc } -> 
        if S.mem n acc then Error.error loc (Error.Enon_linear_pat(n)) 
        else S.add n acc) S.empty vardec_list in
  let defnames1 = build_equation_list S.empty eq_list in
  bounded_names, S.union defnames (S.diff defnames1 bounded_names)

and build_automaton_handler defnames b until unless =
  let escape defnames { e_block = b_opt } =
    Zmisc.optional 
      (fun defnames b -> 
       snd (build_block_equation_list defnames b)) defnames b_opt in
  let def_in_until = List.fold_left escape S.empty until in
  let def_in_unless = List.fold_left escape S.empty unless in
  let bounded_names, defnames = build_block_equation_list defnames b in
  S.union defnames
	  (S.union (S.diff def_in_until bounded_names) def_in_unless)

(** Renaming of a pattern *)
let rec check_pattern env p =
  let desc = match p.desc with
    | Ewildpat -> Zelus.Ewildpat
    | Econstpat(im) -> Zelus.Econstpat(immediate im)
    | Econstr0pat(ln) -> Zelus.Econstr0pat(longname ln)
    | Econstr1pat(ln, p_list) ->
        Zelus.Econstr1pat(longname ln, check_pattern_list env p_list)
    | Etuplepat(p_list) -> Zelus.Etuplepat(check_pattern_list env p_list)
    | Evarpat(n) -> Zelus.Evarpat(name p.loc env n)
    | Ealiaspat(p, n) ->
        Zelus.Ealiaspat(check_pattern env p, name p.loc env n)
    | Eorpat(p1, p2) ->
        Zelus.Eorpat(check_pattern env p1, check_pattern env p2)
    | Etypeconstraintpat(p, ty) ->
        Zelus.Etypeconstraintpat(check_pattern env p, types env ty)
    | Erecordpat(l_p_list) ->
        Zelus.Erecordpat
          (List.map (fun (lname, p) -> (longname lname, check_pattern env p))
	     l_p_list) in
  pmake p.loc desc

and check_pattern_list env p_list = List.map (check_pattern env) p_list

(* renaming a pattern. Build the renaming environment then rename *)
(* the pattern *)
let pattern env p =
  let acc = build true S.empty p in
  let env0 = Rename.make acc in
  let env = Rename.append env0 env in
  env0, env, check_pattern env p

and pattern_list env p_list =
  let acc = build_list true S.empty p_list in
  let env0 = Rename.make acc in
  let env = Rename.append env0 env in
  let p_list = List.map (check_pattern env) p_list in
  env0, env, p_list

(** Two generic functions for control blocks (present/match) *)
let match_handler_list body env_pat env m_h_list =
  (* treat one handler *)
  let handler { m_pat = p; m_body = b } =
    let env_p, env, p = pattern env p in
    let b = body env_pat env b in
    { Zelus.m_pat = p; Zelus.m_body = b; 
      Zelus.m_env = Rename.typ_env env_p; 
      Zelus.m_reset = false; Zelus.m_zero = false } in
  List.map handler m_h_list

let present_handler_list scondpat body env_pat env p_h_list =
  (* treat one handler *)
  let handler { p_cond = scpat; p_body = b } =
    let env_scpat, env, scpat = scondpat env scpat in
    let b = body env_pat env b in
    { Zelus.p_cond = scpat; Zelus.p_body = b;
      Zelus.p_env = Rename.typ_env env_scpat; Zelus.p_zero = false } in
  List.map handler p_h_list

(** Translate automata *)
let state_handler_list 
    loc scondpat block_body block_in_escape expression env_pat env s_h_list se_opt =
  (* build the environment of states and check that states *)
  (* are not defined twice *)
  let addname acc { desc = { s_state = statepat } } =
    match statepat.desc with
    | Estate0pat(n) | Estate1pat(n, _) ->
        let m = Zident.fresh n in
        if Rename.mem n acc then
          Error.error statepat.loc (Error.Enon_linear_automaton(n))
        else Rename.add n (Rename.entry m) acc in
  let env_for_states = List.fold_left addname Rename.empty s_h_list in

  let statepat env spat =
    let env_scpat, env, desc = match spat.desc with
      | Estate0pat(n) ->
         Rename.empty, env, Zelus.Estate0pat(name spat.loc env_for_states n)
      | Estate1pat(n, n_list) ->
         let build acc n =
	   if S.mem n acc then Error.error spat.loc (Error.Enon_linear_pat(n))
	   else S.add n acc in
	 let acc = List.fold_left build S.empty n_list in
	 let env0 = Rename.make acc in
	 let n_list = List.map (fun n -> name spat.loc env0 n) n_list in
	 let env = Rename.append env0 env in
	 env0, env, Zelus.Estate1pat(name spat.loc env_for_states n, n_list) in
    env_scpat, env, { Zelus.desc = desc; Zelus.loc = spat.loc } in

  (* one state expression *)
  let state env se =
    let desc = match se.desc with
      | Estate0(n) -> Zelus.Estate0(name se.loc env_for_states n)
      | Estate1(n, e_list) -> Zelus.Estate1(name se.loc env_for_states n,
            List.map (expression env) e_list) in
    { Zelus.desc = desc; Zelus.loc = se.loc } in

  (* one escape *)
  let escape env 
      { e_cond = scpat; e_reset = r; e_block = b_opt; e_next_state = se } =
    let env_scpat, env, scpat = scondpat env scpat in
    let env, b_opt =
      match b_opt with 
	| None -> env, None 
        | Some(b) ->
            let env, b = block_in_escape env_pat env b in env, Some(b) in
    let se = state env se in
    { Zelus.e_cond = scpat; Zelus.e_reset = r; Zelus.e_block = b_opt;
      Zelus.e_next_state = se; Zelus.e_env = Rename.typ_env env_scpat;
      Zelus.e_zero = false } in

  (* We forbid until and unless transitions to be mixed *)
  let is_weak, is_strong =
    List.fold_left
      (fun (is_weak, is_strong)
	   { desc = { s_until = until; s_unless = unless } } ->
	     is_weak || (until <> []), is_strong || (unless <> []))
      (false, false) s_h_list in
  if is_weak && is_strong
  then Error.error loc (Error.Eautomaton_with_mixed_transitions);
  (* treat one handler *)
  let handler
	{ desc = { s_state = spat; s_block = b;
		   s_until = until; s_unless = unless }; loc = loc } =
    let env_spat, env, spat = statepat env spat in
    let new_env, b = block_body env_pat env b in
    let unless = List.map (escape env) unless in
    let until = List.map (escape new_env) until in
    { Zelus.s_loc = loc; Zelus.s_state = spat; Zelus.s_body = b; 
      Zelus.s_trans = until @ unless;
      Zelus.s_env = Rename.typ_env env_spat;
      Zelus.s_reset = false } in

  (* in case there is no transition, the automaton is weak *)
  let is_weak = not is_strong in
  is_weak, List.map handler s_h_list, Zmisc.optional_map (state env) se_opt
							
let vardec (env_n_m_list, vardec_list)
	   { desc = { vardec_name = n; vardec_default = d_opt;
		      vardec_combine = c_opt }; loc = loc } =
    let m = Zident.fresh n in
    let d_opt = Zmisc.optional_map default d_opt in
    let c_opt = Zmisc.optional_map longname c_opt in
    let vardec =
      { Zelus.vardec_name = m;
	Zelus.vardec_default = d_opt; Zelus.vardec_combine = c_opt;
	Zelus.vardec_loc = loc } in
    Rename.add n (Rename.entry m) env_n_m_list,
    vardec :: vardec_list

(* A block [b] appears in a context of the form [pat -> b] *)
(* [env_pat] is the environment for [pat]; [env] is the global environment *)
let block locals body env_pat env 
    { desc = { b_vars = vardec_list; b_locals = l_list; b_body = b };
      loc = loc } =
  (* hide [vardec_list] in [env_pat] as it is local *)
  let env_n_m_list, vardec_list =
    List.fold_left vardec (Rename.empty, []) vardec_list in
  let env_pat = Rename.append env_n_m_list env_pat in
  let env = Rename.append env_n_m_list env in
  let vardec_list = List.rev vardec_list in
  (* renames local lets *)
  let env, l_list = locals env l_list in
  let b = body env_pat env b in
  env, { Zelus.b_vars = vardec_list; Zelus.b_locals = l_list; Zelus.b_body = b;
         Zelus.b_loc = loc; Zelus.b_write = empty;
         Zelus.b_env = Rename.typ_env env_n_m_list }

(** Scoping an expression *)
let rec expression env { desc = desc; loc = loc } =
  let desc = match desc with
    (* | Edummy -> Zelus.Edummy *)
    | Econst(i) -> Zelus.Econst (immediate i)
    | Econstr0(lname) -> Zelus.Econstr0(longname lname)
    | Evar(Name(n)) ->
        begin try
            let { Rename.name = m } = Rename.find n env in Zelus.Elocal(m)
        with
          | Not_found -> Zaux.global (Lident.Name(n))
        end
    | Evar(lname) -> Zaux.global (longname lname)
    | Elast(n) -> Zelus.Elast(name loc env n)
    | Etuple(e_list) -> Zelus.Etuple(List.map (expression env) e_list)
    | Erefinementtuple(e_list, tuple_type, e) -> 
      Zelus.Erefinementtuple(List.map (expression_types env) e_list, types env tuple_type, expression_types env e)
    | Econstr1(lname, e_list) ->
        Zelus.Econstr1(longname lname, List.map (expression env) e_list)
    | Eop(op, e_list) ->
       Zelus.Eop(operator loc env op, List.map (expression env) e_list)
    | Eapp({ app_inline = i; app_statefull = r }, e, e_list) ->
       Zelus.Eapp({ Zelus.app_inline = i; Zelus.app_statefull = r },
		  expression env e, List.map (expression env) e_list)
    | Erecord(label_e_list) ->
        Zelus.Erecord(recordrec loc env label_e_list)
    | Erecord_access(e1, lname) ->
        Zelus.Erecord_access(expression env e1, longname lname)
    | Erecord_with(e, label_e_list) ->
       Zelus.Erecord_with(expression env e, recordrec loc env label_e_list)
    | Etypeconstraint(e, ty) ->
        Zelus.Etypeconstraint(expression env e, types env ty)
    | Elet(is_rec, eq_list, e_let) ->
        let env_p, env, eq_list = letin is_rec env eq_list in
        Zelus.Elet({ Zelus.l_rec = is_rec;
                     Zelus.l_eq = eq_list; 
                     Zelus.l_loc = loc; 
                     Zelus.l_env = Rename.typ_env env_p },
                    expression env e_let)
    | Eseq(e1, e2) ->
        Zelus.Eseq(expression env e1, expression env e2)
    | Eperiod(p) ->
       Zelus.Eperiod(period env p)
    (*added here*)
    | Eassume(e) -> 
       Zelus.Eassume(expression env e) 
    (*added here*)
    | Estore(c, k) ->
      		print_string("Robot command: "); print_string (c); print_string("\n");
      		print_string ("Value: "); print_float (k); print_string("\n"); Zelus.Estore(c, k) 
    (*added here*)
    | Eget(c) ->
      	  Zelus.Eget(c)
    (*added here
    | Emove(e) ->
       Zelus.Emove(expression env e)	*)
    | Estore(c, k) ->
      		print_string("Robot command: "); print_string (c); print_string("\n");
      		print_string ("Value: "); print_float (k); print_string("\n"); Zelus.Estore(c, k)
    (* control structures are turned into equations *)
    | Ematch(e1, handlers) ->
        (* match e with P -> e1 => 
           local result do match e with P -> do result = e1 done in result *)
        let result = Zident.fresh "result" in
        let emit e = 
	  eqmake e.Zelus.e_loc (Zelus.EQeq(varpat e.Zelus.e_loc result, e)) in
	let e1 = expression env e1 in
        let handlers = 
	  match_handler_list 
	    (fun _ env e -> let e = expression env e in block_with_emit emit e) 
	    Rename.empty env handlers in
	let eq = eqmake loc (Zelus.EQmatch(ref false, e1, handlers)) in
        Zelus.Eblock(block_with_result result [eq], var loc result)
   | Epresent(handlers, e_opt) ->
        (* Translate a present expression into a present equation *)
        (* [present sc1 -> e1 | ... else e] into *)
        (* [local res do present sc1 -> do res = e1 done *)
        (*               |... else do res = e in res]*)
        (* [present sc1 -> e1 | ... init e] into *)
        (* [local res do present sc1 -> do res = e1 done *)
        (*               | ...and init res = e in res]*)
        (* [present sc1 -> e1 ...] into *)
        (* [local res do present sc1 -> do emit res = e1 done] *)
        (* [emit e] returns either [emit x = e] or [x = e] according to *)
        (* the completeness of the definition. A signal is emitted when the *)
        (* present handler is not complete. *)
        let result = Zident.fresh "result" in
	let emit e =
	  match e_opt with 
	    | None -> 
	        eqmake e.Zelus.e_loc (Zelus.EQemit(result, Some(e)))
	    | Some(Init _)
	    | Some(Default _) ->
	        eqmake e.Zelus.e_loc
                  (Zelus.EQeq(varpat e.Zelus.e_loc result, e)) in
	let handlers = 
	  present_handler_list
	    scondpat 
	    (fun _ env e -> let e = expression env e in block_with_emit emit e)
	    Rename.empty env handlers in
	let b_opt, eq_init, is_mem = 
	    match e_opt with 
	      | None -> None, [], false
	      | Some(Init(e)) -> None, 
		[eqmake loc (Zelus.EQinit(result, expression env e))],
		true
	      | Some(Default(e)) -> 
		 Some(block_with_emit emit (expression env e)), [], false in
	let eq_list = 
	  eqmake loc (Zelus.EQpresent(handlers, b_opt)) :: eq_init in
	Zelus.Eblock(block_with_result result eq_list, var loc result)
    | Ereset(e_body, r) ->
        let e_body = expression env e_body in
	let r = expression env r in
	let result = Zident.fresh "result" in
	let eq = 
	  eqmake e_body.Zelus.e_loc
	    (Zelus.EQeq(varpat e_body.Zelus.e_loc result, e_body)) in
	let eq = eqmake loc (Zelus.EQreset([eq], r)) in
	Zelus.Eblock(block_with_result result [eq], var loc result)
    | Eautomaton(handlers, e_opt) ->
        let result = Zident.fresh "result" in
	let emit e = 
	  eqmake e.Zelus.e_loc (Zelus.EQeq(varpat e.Zelus.e_loc result, e)) in
	let is_weak, handlers, e_opt = 
	  state_handler_list loc scondpat 
           (block locals
              (fun _ env e -> let e = expression env e in [emit e]))
	   (block locals equation_list)
              expression 
	      Rename.empty env handlers e_opt in
	let eq = eqmake loc (Zelus.EQautomaton(is_weak, handlers, e_opt)) in
	Zelus.Eblock(block_with_result result [eq], var loc result)
    | Eblock(b, e) ->
       let env, b = block_eq_list Rename.empty env b in
       let e = expression env e in
       Zelus.Eblock(b, e) in
  emake loc desc

and recordrec loc env label_e_list =
  (* check that a label name appear only once *)
  let rec recordrec labels label_e_list =
    match label_e_list with
    | [] -> []
    | (lname, e) :: label_e_list ->
       (* check that labels are all different *)
       let label = shortname lname in
       if S.mem label labels
       then Error.error loc (Error.Enon_linear_record(label))
       else (longname lname, expression env e) ::
              recordrec (S.add label labels) label_e_list in
  recordrec S.empty label_e_list
    
and period env { p_phase = p1; p_period = p2 } = 
  { Zelus.p_phase = Zmisc.optional_map (expression env) p1;
    Zelus.p_period = expression env p2 }

(* renaming an equation. [env_pat] is used for renamming names *)
(* appearing in patterns while [env] is used for right-hand side expressions *)
and equation env_pat env eq_list { desc = desc; loc = loc } =
  match desc with
  | EQeq(pat, e) ->
     eqmake loc
	    (Zelus.EQeq(check_pattern env_pat pat, expression env e)) :: eq_list
  | EQder(n, e, e0_opt, p_h_e_list) ->
     let e = expression env e in
     let e0_opt = Zmisc.optional_map (expression env) e0_opt in
     let p_h_e_list =
       present_handler_exp_list env_pat env p_h_e_list in
     let initialized = match e0_opt with | None -> false | Some _ -> true in
     let n = name_with_sort initialized loc env_pat n in
     eqmake loc (Zelus.EQder(n, e, e0_opt, p_h_e_list)) :: eq_list
  | EQinit(n, e0) ->
     let n = name_with_sort true loc env_pat n in
     let e0 = expression env e0 in
     eqmake loc (Zelus.EQinit(n, e0)) :: eq_list
  | EQpluseq(n, e) ->
     let n = name_with_sort false loc env_pat n in
     let e = expression env e in
     eqmake loc (Zelus.EQpluseq(n, e)) :: eq_list
  | EQnext(n, e, e0_opt) ->
     let initialized = match e0_opt with | None -> false | Some _ -> true in
     let n = name_with_sort initialized loc env_pat n in
     let e = expression env e in
     let e0_opt = Zmisc.optional_map (expression env) e0_opt in
     eqmake loc (Zelus.EQnext(n, e, e0_opt)) :: eq_list
  | EQemit(n, e_opt) ->
    eqmake loc
      (Zelus.EQemit(name loc env_pat n, 
		    optional_map (expression env) e_opt)) :: eq_list  
  | EQautomaton(s_h_list, se_opt) ->
     let is_weak, s_h_list, st_opt =
       state_handler_eq_list loc env_pat env s_h_list se_opt in
     eqmake loc (Zelus.EQautomaton(is_weak, s_h_list, st_opt)) :: eq_list
  | EQmatch(e, m_h_list) ->
    eqmake loc
      (Zelus.EQmatch(ref false, expression env e, 
		     match_handler_block_eq_list env_pat env m_h_list))
    :: eq_list
  (*added here
  | EQr_move(e) -> eq_list*)
  (*added here
  | EQassert(e) -> *)                   
  | EQifthenelse(e, b1, b2_opt) ->
    let ptrue =
      pmake Zlocation.no_location (Zelus.Econstpat(Deftypes.Ebool(true))) in
    let pfalse =
      pmake Zlocation.no_location (Zelus.Econstpat(Deftypes.Ebool(false))) in
    let e = expression env e in
    let true_handler = { Zelus.m_pat = ptrue; 
			 Zelus.m_body = snd (block_eq_list env_pat env b1);
			 Zelus.m_env = Env.empty;
			 Zelus.m_reset = false; Zelus.m_zero = false } in
    let total, handlers =
      match b2_opt with
      | None -> false, [true_handler]	 
      | Some(b2) ->
	 let false_handler =
	   { Zelus.m_pat = pfalse; 
	      Zelus.m_body = snd (block_eq_list env_pat env b2);
	      Zelus.m_env = Env.empty;
	      Zelus.m_reset = false; Zelus.m_zero = false } in
	 true, [true_handler; false_handler] in
    eqmake loc (Zelus.EQmatch(ref total, e, handlers)) :: eq_list
  | EQpresent(p_h_list, b_opt) ->
     let b_opt =
       optional_map (fun b -> snd (block_eq_list env_pat env b)) b_opt in
     eqmake loc
	    (Zelus.EQpresent(present_handler_block_eq_list env_pat env p_h_list,
			     b_opt))
     :: eq_list
  | EQreset(eq_r_list, e) ->
    eqmake loc
	   (Zelus.EQreset(equation_list env_pat env eq_r_list,
			  expression env e)) :: eq_list
  | EQand(and_eq_list) ->
     eqmake loc
	    (Zelus.EQand(equation_list env_pat env and_eq_list)) :: eq_list
  | EQbefore(before_eq_list) ->
     eqmake loc
	    (Zelus.EQbefore(equation_list env_pat env before_eq_list))
     :: eq_list
  | EQblock(b) ->
     eqmake loc (Zelus.EQblock(snd (block_eq_list env_pat env b))) :: eq_list
  | EQforall
      { for_indexes = i_list; for_init = init_list;
	for_body = b_eq_forall_list } ->
     let build (in_names, out_left, out_right) { desc = desc; loc = loc } =
       match desc with
       | Einput(n, _) | Eindex(n, _, _) -> S.add n in_names, out_left, out_right
       | Eoutput(n, m) -> in_names, S.add n out_left, S.add m out_right in
     let in_names, out_left, out_right =
       List.fold_left build (S.empty, S.empty, S.empty) i_list in
     let env_in_names = Rename.make in_names in
     let env_out_left = Rename.make out_left in
     let index { desc = desc; loc = loc } =
       let desc = match desc with
       | Einput(n, e) -> Zelus.Einput(name loc env_in_names n, expression env e)
       | Eindex(n, e1, e2) ->
	  Zelus.Eindex(name loc env_in_names n,
		       expression env e1, expression env e2)
       | Eoutput(n, m) ->
	  Zelus.Eoutput(name loc env_out_left n, name loc env_pat m) in
       { Zelus.desc = desc; Zelus.loc = loc } in
     let init { desc = desc; loc = loc } =
       let desc = match desc with
	 | Einit_last(n, e) ->
	    Zelus.Einit_last(name loc env_pat n, expression env e) in
       { Zelus.desc = desc; Zelus.loc = loc } in
     let i_list = List.map index i_list in
     let init_list = List.map init init_list in
     let env_pat = Rename.append env_out_left env_pat in
     let env = Rename.append env_in_names (Rename.append env_out_left env) in
     let _, b_eq_forall_list = block_eq_list env_pat env b_eq_forall_list in
     eqmake loc (Zelus.EQforall
		   { Zelus.for_index = i_list; Zelus.for_init = init_list;
		     Zelus.for_body = b_eq_forall_list;
		     Zelus.for_in_env = Rename.typ_env env_in_names;
                     Zelus.for_out_env = Rename.typ_env env_out_left;
                     Zelus.for_loc = loc })
     :: eq_list
	      
and equation_list env_pat env eq_list = 
  List.rev (List.fold_left (equation env_pat env) [] eq_list)
  
(** Translating a sequence of local declarations *)
and local env { desc = (is_rec, eq_list); loc = loc } =
  let env_let, env, eq_list = letin is_rec env eq_list in
  env,
  { Zelus.l_rec = is_rec; Zelus.l_eq = eq_list; Zelus.l_loc = loc;
    Zelus.l_env = Rename.typ_env env_let }

and locals env l = 
  match l with
  | [] -> env, []
  | lo :: l ->
      let env, lo = local env lo in
      let env, l = locals env l in
      env, lo :: l

and letin is_rec env eq_list =
  let env_let = Rename.make (build_equation_list S.empty eq_list) in
  let new_env = Rename.append env_let env in
  let env_local = if is_rec then new_env else env in
  env_let, new_env, equation_list env_let env_local eq_list


(** Translate a present and match when handlers are expressions or equations *)
and present_handler_exp_list env_pat env p_h_e_list =
  present_handler_list scondpat 
    (fun _ env e -> expression env e) env_pat env p_h_e_list

and present_handler_block_eq_list env_pat env p_h_b_eq_list =
  present_handler_list scondpat 
    (fun env_pat env b -> snd (block_eq_list env_pat env b))
    env_pat env p_h_b_eq_list

and match_handler_block_eq_list env_pat env m_h_b_eq_list =
  match_handler_list 
    (fun env_pat env b -> snd (block_eq_list env_pat env b))
    env_pat env m_h_b_eq_list

(** Translate a block when the body is a list of equations *)
and block_eq_list env_pat env b = block locals equation_list env_pat env b

(** Translate an automaton *)
and state_handler_eq_list loc env_pat env s_h_list se_opt =
  state_handler_list loc scondpat 
    (block locals equation_list) (block locals equation_list) expression
    env_pat env s_h_list se_opt

and scondpat env scpat =
  (* first build the set of names *)
  let rec build_scondpat acc { desc = desc; loc = loc } =
    match desc with
    | Econdand(scpat1, scpat2) ->
        build_scondpat (build_scondpat acc scpat1) scpat2
    | Econdor(scpat1, scpat2) ->
       let orcond loc acc0 acc1 acc =
         let one key acc =
           if S.mem key acc1 then
	     if S.mem key acc then
	       Error.error loc (Error.Enon_linear_pat(key))
	     else S.add key acc
           else
	     Error.error loc (Error.Emissing_in_orpat(key)) in
         S.fold one acc0 acc in
       let acc1 = build_scondpat S.empty scpat1 in
       let acc2 = build_scondpat S.empty scpat2 in
       let acc = orcond loc acc1 acc2 acc in
       acc
    | Econdexp _ -> acc
    | Econdpat(_, p) -> build true acc p
    | Econdon(scpat, _) -> build_scondpat acc scpat in
  (* rename *)
  let scondpat env_scpat env scpat =
    let rec scondpat { desc = desc; loc = loc } =
      let desc = match desc with
	| Econdand(scpat1, scpat2) ->
	   Zelus.Econdand(scondpat scpat1, scondpat scpat2)
	| Econdor(scpat1, scpat2) ->
	   Zelus.Econdor(scondpat scpat1, scondpat scpat2)
	| Econdexp(e) ->
           Zelus.Econdexp(expression env e)
	| Econdpat(e, p) ->
           Zelus.Econdpat(expression env e, check_pattern env_scpat p)
	| Econdon(scpat, e) ->
           Zelus.Econdon(scondpat scpat, expression env e) in
      { Zelus.desc = desc; Zelus.loc = loc } in
    scondpat scpat in
  (* first build the environment for pattern variables *)
  let acc_scpat = build_scondpat S.empty scpat in
  let env_scpat = Rename.make acc_scpat in
  (* rename *)
  let scpat = scondpat env_scpat env scpat in
  let env = Rename.append env_scpat env in
  env_scpat, env, scpat

(* type declarations. *)
let rec type_decl { desc = desc; loc = loc } =
  let desc = match desc with
  | Eabstract_type -> Zelus.Eabstract_type
  | Eabbrev(ty) -> Zelus.Eabbrev(types Rename.empty ty)
  | Evariant_type(constr_decl_list) ->
      Zelus.Evariant_type(List.map constr_decl constr_decl_list)
  | Ecustom_refinement_type((n, ty), e) -> 
      Zelus.Ecustom_refinement_type((n, types Rename.empty ty), expression Rename.empty e)
  | Erecord_type(n_ty_list) ->
      Zelus.Erecord_type
        (List.map (fun (n, ty) -> (n, types Rename.empty ty)) n_ty_list) in
  { Zelus.desc = desc; Zelus.loc = loc }

and constr_decl { desc = desc; loc = loc } =
  let desc = match desc with
  | Econstr0decl(n) -> Zelus.Econstr0decl(n)
  | Econstr1decl(n, ty_list) ->
      Zelus.Econstr1decl(n, List.map (types Rename.empty) ty_list) in
  { Zelus.desc = desc; Zelus.loc = loc }
      
let type_decls n_params_typdecl_list =
  List.map (fun (n, pars, typdecl) -> (n, pars, type_decl typdecl))
    n_params_typdecl_list

(* main entry functions *)
let implementation imp =
  try
    let desc = match imp.desc with
      (* | Erefinementdecl(n, is_static, e) ->
         Zelus.Econstdecl(n, is_static, expression Rename.empty e) *)
      (*added here*)
<<<<<<< HEAD
      | Erefinementdecl(n1, n2, e1, e2, _) ->
      	 Zelus.Erefinementdecl(n1, n2, expression Rename.empty e1, expression Rename.empty e2)
      | Eipopannotation(n, e1, e2, is_op) ->
      	 Zelus.Eipopannotation(n, expression Rename.empty e1, expression Rename.empty e2, is_op)   
=======
      | Econstdecl(n1, ty_refine, is_static, e2) ->
        Zelus.Econstdecl(n1, types Rename.empty ty_refine, is_static, expression Rename.empty e2)
>>>>>>> 8c5e7081
      | Efundecl(n, { f_kind = k; f_atomic = is_atomic; f_args = p_list;
		      f_body = e; f_loc = loc; f_retrefine = rettype }) ->
         let _, env, p_list = pattern_list Rename.empty p_list in
         Zelus.Efundecl(n, { Zelus.f_kind = kind k; Zelus.f_atomic = is_atomic;
                             Zelus.f_args = p_list;
			     Zelus.f_body = expression env e;
                             Zelus.f_env = Rename.typ_env env;
                             Zelus.f_loc = loc;
                             Zelus.f_retrefine = types env rettype})
      (*added here*)
      (* | Erefinementfundecl(n, { f_kind = k; f_atomic = is_atomic; f_args = p_list;
                                f_body = e; f_loc = loc; f_retrefine = retrefine }) ->
          let _, env, p_list = pattern_list Rename.empty p_list in
          Zelus.Erefinementfundecl(n, { Zelus.f_kind = kind k; Zelus.f_atomic = is_atomic;
                              Zelus.f_args = p_list;
                              Zelus.f_body = expression env e;
                              Zelus.f_env = Rename.typ_env env;
                              Zelus.f_loc = loc;
                              Zelus.f_retrefine = expression env retrefine }) *)
      | Eopen(n) -> Zelus.Eopen(n)
      | Etypedecl(n, params, tydecl) ->
         Zelus.Etypedecl(n, params, type_decl tydecl) in
    { Zelus.desc = desc; Zelus.loc = imp.loc }
  with
  | Error.Error(loc, err) -> Error.message loc err

let implementation_list imp_list = Zmisc.iter implementation imp_list

let interface interf =
  try
    let desc = match interf.desc with
      | Einter_open(n) -> Zelus.Einter_open(n)
      | Einter_typedecl(n, params, tydecl) ->
          Zelus.Einter_typedecl(n, params, type_decl tydecl)
      | Einter_constdecl(n, typ) ->
          Zelus.Einter_constdecl(n, types Rename.empty typ) in
      { Zelus.desc = desc; Zelus.loc = interf.loc }
  with
    | Error.Error(loc, err) -> Error.message loc err

let interface_list inter_list = Zmisc.iter interface inter_list<|MERGE_RESOLUTION|>--- conflicted
+++ resolved
@@ -198,16 +198,11 @@
     | Erefinementpairfuntype(ty_list, e) -> Zelus.Erefinementpairfuntype(List.map (types env) ty_list, expression_types env e)
     | Etypeconstr(lname, ty_list) ->
        Zelus.Etypeconstr(longname lname, List.map (types env) ty_list)
-<<<<<<< HEAD
        (*added here   
     | Eipoptype(e_list) ->
        Zelus.Eipoptype(expression_types env e_list)*)  
-    | Erefinement(bty, e_list) ->
-       Zelus.Erefinement(types env bty, expression_types env e_list)
-=======
     | Erefinement((n,ty), e_list) -> 
        Zelus.Erefinement((n, types env ty), expression_types env e_list)
->>>>>>> 8c5e7081
     | Etypefunrefinement(k, n_opt, ty_arg, ty_res, e) -> 
         let ty_arg = types env ty_arg in
         let env =
@@ -1029,15 +1024,10 @@
       (* | Erefinementdecl(n, is_static, e) ->
          Zelus.Econstdecl(n, is_static, expression Rename.empty e) *)
       (*added here*)
-<<<<<<< HEAD
-      | Erefinementdecl(n1, n2, e1, e2, _) ->
-      	 Zelus.Erefinementdecl(n1, n2, expression Rename.empty e1, expression Rename.empty e2)
       | Eipopannotation(n, e1, e2, is_op) ->
       	 Zelus.Eipopannotation(n, expression Rename.empty e1, expression Rename.empty e2, is_op)   
-=======
       | Econstdecl(n1, ty_refine, is_static, e2) ->
         Zelus.Econstdecl(n1, types Rename.empty ty_refine, is_static, expression Rename.empty e2)
->>>>>>> 8c5e7081
       | Efundecl(n, { f_kind = k; f_atomic = is_atomic; f_args = p_list;
 		      f_body = e; f_loc = loc; f_retrefine = rettype }) ->
          let _, env, p_list = pattern_list Rename.empty p_list in
