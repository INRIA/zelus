(***********************************************************************)
(*                                                                     *)
(*                                                                     *)
(*          Zelus, a synchronous language for hybrid systems           *)
(*                                                                     *)
(*  (c) 2020 Inria Paris (see the AUTHORS file)                        *)
(*                                                                     *)
(*  Copyright Institut National de Recherche en Informatique et en     *)
(*  Automatique. All rights reserved. This file is distributed under   *)
(*  the terms of the INRIA Non-Commercial License Agreement (see the   *)
(*  LICENSE file).                                                     *)
(*                                                                     *)
(* *********************************************************************)

(* Abstract syntax tree after scoping *)

open Zlocation
open Zmisc

type kind = S | A | C | D | AD | AS | P
type name = string

type 'a localized = { desc: 'a; loc: Zlocation.location }


(** Types *)
type type_expression = type_expression_desc localized 

and type_expression_desc =
  | Etypevar of string
  | Etypeconstr of Lident.t * type_expression list
  | Etypetuple of type_expression list
  | Etypevec of type_expression * size
  | Etypefun of kind * Zident.t option * type_expression * type_expression
  | Etypefunrefinement of kind * Zident.t option * type_expression * type_expression * exp
  | Erefinementpairfuntype of type_expression list * exp
  | Erefinement of (name * type_expression) * exp
  | Erefinementpair of string * type_expression
  (* | Erefinementtype of exp * exp * exp *)

and size = size_desc localized

and size_desc =
  | Sconst of int
  | Sglobal of Lident.t
  | Sname of Zident.t
  | Sop of size_op * size * size

and size_op = Splus | Sminus
		   
(** Declarations and expressions *)
(* adding and instead of TYPE DANGEROUS*)
and interface = interface_desc localized

and interface_desc =
  | Einter_open of name
  | Einter_typedecl of name * name list * type_decl
  | Einter_constdecl of name * type_expression

and type_decl = type_decl_desc localized
    
and type_decl_desc =
  | Eabstract_type
  | Eabbrev of type_expression
  | Evariant_type of constr_decl list
  | Erecord_type of (name * type_expression) list
  | Ecustom_refinement_type of (name * type_expression) * exp
					     
and constr_decl = constr_decl_desc localized

and constr_decl_desc =
  | Econstr0decl of name
  | Econstr1decl of name * type_expression list

and implementation = implementation_desc localized

and implementation_desc =
  | Eopen of name
  | Etypedecl of name * name list * type_decl
  (* | Erefinementdecl of name * is_static * exp *)
  (*added here*)
  (*refinement type definition*)
<<<<<<< HEAD
  | Erefinementdecl of name * name * exp * exp
  | Eipopannotation of name * exp * exp * is_op
=======
  | Econstdecl of name * type_expression * is_static * exp
>>>>>>> 8c5e7081
  | Efundecl of name * funexp
  | Erefinementfundecl of name * funexp
			 
and funexp =
  { f_kind: kind;
    f_atomic: is_atomic;
    f_args: pattern list;
    f_body: exp;
    mutable f_env: Deftypes.tentry Zident.Env.t;
    f_loc: location;
    f_retrefine: type_expression
    }
    
and is_atomic = bool

and is_static = bool

and is_op = bool
		  
and exp = 
  { mutable e_desc: desc; (* descriptor *)
    e_loc: location; (* location in the source code *)
    mutable e_typ: Deftypes.typ; (* its type *)
    mutable e_caus: Defcaus.tc; (* its causality type *)
    mutable e_init: Definit.ti; (* its initialization type *)
  }
    
and desc =
  | Edummy
  | Elocal of Zident.t
  | Eglobal of { lname : Lident.t; typ_instance : Deftypes.typ_instance }
  | Econst of immediate
  | Econstr0 of Lident.t
  | Econstr1 of Lident.t * exp list
  | Elast of Zident.t
  | Eapp of app * exp * exp list
  | Eop of op * exp list
  | Etuple of exp list
  | Erefinementtuple of exp list * type_expression * exp
  | Erecord_access of exp * Lident.t
  | Erecord of (Lident.t * exp) list
  | Erecord_with of exp * (Lident.t * exp) list
  | Etypeconstraint of exp * type_expression
  | Epresent of exp present_handler list * exp option
  | Ematch of total ref * exp * exp match_handler list
  | Elet of local * exp
  | Eseq of exp * exp
  | Eperiod of exp period
  (*added here*)
  | Eassume of exp
  | Erefinementtype of name * name * exp
  (*added here
  | Emove of exp*)
  | Estore of string * float (*custom keyword*)
  | Eget of string  (*custom keyword*)
  | Eblock of eq list block * exp

and is_rec = bool

and op =
  | Efby | Eunarypre (* unit delay *)
  | Eifthenelse (* mux *)
  | Eminusgreater (* initialization *)
  | Eup (* zero-crossing detection *)
  (*added here*)
  | Eassert  (*custom keyword*)
  (*added here*)
  | Emove (*custom keyword*)
  (*added here*)
  | Econtrol (*custom keyword*)
  (*added here*)
  | Estr (*custom keyword*)
  (*added here*)
  | Einp (*custom keyword*)
  (*added here*)
  | Eoup (*custom keyword*)
  | Einitial (* true at the very first instant *)
  | Edisc (* discontinuity of a flow *)
  | Ehorizon (* generate an event at a given horizon *)
  | Etest (* test the present of a signal *)
  | Eaccess (* access in an array: e.(e2) *)
  | Eupdate (* array update: [| e1 with i = e2 |] *)
  | Eslice of size * size (* array slice: e{s0..s1} *)
  | Econcat (* array concatenation: [| t{0..42} | t'{2..25} |] *)
  | Eatomic (* force its argument to be atomic *)
    
and immediate = Deftypes.immediate

and app = { app_inline: bool; app_statefull: bool}
				    
(* a period is of the form period(v1) or period(v1|v2) where v1 is the phase *)
(* v1 and v2 two static expressions. v1 and v2 of type float. *)
(* E.g., period (0.2|3.4) *)
and 'a period =
  { p_phase: 'a option; (* the two expressions must be static *)
    p_period: 'a }

and pattern =
  { mutable p_desc: pdesc; (* its descriptor *)
    p_loc: location; (* where it is in the source code *)
    mutable p_typ: Deftypes.typ; (* its type *)
    mutable p_caus: Defcaus.tc; (* its causality type *)
    mutable p_init: Definit.ti; (* its initialization type *)
  }

and pdesc =
  | Ewildpat
  | Econstpat of immediate
  | Econstr0pat of Lident.t
  | Econstr1pat of Lident.t * pattern list
  | Etuplepat of pattern list
  | Evarpat of Zident.t
  | Ealiaspat of pattern * Zident.t
  | Eorpat of pattern * pattern
  | Erecordpat of (Lident.t * pattern) list
  | Etypeconstraintpat of pattern * type_expression

and eq = 
  { eq_desc: eqdesc; (* its descriptor *)
    eq_loc: location; (* its location in the source file *)
    eq_index: int; (* a unique index; used to build a partial order *)
    eq_safe: bool; (* does it have a side effect *)
    mutable eq_write: Deftypes.defnames; (* the set of names it defines *) }

and eqdesc =
  | EQeq of pattern * exp
  (* [p = e] *)
  | EQder of Zident.t * exp * exp option * exp present_handler list
  (* [der n = e [init e0] [reset p1 -> e1 | ... | pn -> en]] *)
  | EQinit of Zident.t * exp
  (* [init n = e0 *)
  | EQnext of Zident.t * exp * exp option
  (* [next n = e] *)
  | EQpluseq of Zident.t * exp
  (* [n += e] *)
  | EQautomaton of is_weak * state_handler list * state_exp option
  (*added here
  | EQr_move of exp*)
  | EQpresent of eq list block present_handler list * eq list block option
  | EQmatch of total ref * exp * eq list block match_handler list
  | EQreset of eq list * exp
  | EQemit of Zident.t * exp option
  | EQblock of eq list block
  | EQand of eq list (* eq1 and ... and eqn *)
  | EQbefore of eq list (* eq1 before ... before eqn *)
  | EQforall of forall_handler (* forall i in ... do ... initialize ... done *)

and total = bool

and is_next = bool

and is_weak = bool

and 'a block =
    { b_vars: vardec list;
      b_locals: local list;
      b_body: 'a;
      b_loc: location;
      mutable b_env: Deftypes.tentry Zident.Env.t;
      mutable b_write: Deftypes.defnames }

and vardec =
    { vardec_name: Zident.t; (* its name *)
      vardec_default: Deftypes.constant default option;
      (* either an initial or a default value *)
      vardec_combine: Lident.t option; (* an optional combination function *)
      vardec_loc: location;
    }

and 'a default =
  | Init of 'a | Default of 'a


and local = 
  { l_rec: is_rec; (* is-it recursive *)
    l_eq: eq list; (* the set of parallel equations *)
    mutable l_env: Deftypes.tentry Zident.Env.t;
    l_loc: location }

and state_handler = 
    { s_loc: location;
      s_state: statepat; 
      s_body: eq list block; 
      s_trans: escape list;
      mutable s_env: Deftypes.tentry Zident.Env.t;
      mutable s_reset: bool } 

and statepat = statepatdesc localized 

and statepatdesc = 
    | Estate0pat of Zident.t
    | Estate1pat of Zident.t * Zident.t list

and state_exp = state_exdesc localized 

and state_exdesc = 
    | Estate0 of Zident.t
    | Estate1 of Zident.t * exp list

and escape = 
    { e_cond: scondpat; 
      e_reset: bool; 
      e_block: eq list block option;
      e_next_state: state_exp;
      mutable e_env: Deftypes.tentry Zident.Env.t;
      mutable e_zero: bool } 

and scondpat = scondpat_desc localized

and scondpat_desc =
    | Econdand of scondpat * scondpat
    | Econdor of scondpat * scondpat
    | Econdexp of exp
    | Econdpat of exp * pattern
    | Econdon of scondpat * exp

and 'a match_handler =
    { m_pat: pattern;
      m_body: 'a;
      mutable m_env: Deftypes.tentry Zident.Env.t;
      m_reset: bool; (* the handler is reset on entry *)
      mutable m_zero: bool; (* the handler is done at a zero-crossing instant *)
    }

(* the body of a present handler *)
and 'a present_handler =
    { p_cond: scondpat;
      p_body: 'a;
      mutable p_env: Deftypes.tentry Zident.Env.t;
      mutable p_zero: bool }

(* the body of a for loop *)
(* for(all|seq) [id in e..e | id in e[at id] | id out id]+
 *   local id [and id]*
 *   do eq and ... and eq
 *   [init
 *     [[id = e with g] | [last id = e]]
 *     [and [[id = e with g] | [last id = e]]]*
 *   done *)
and forall_handler =
  { for_index: indexes_desc localized list;
    for_init: init_desc localized list;
    for_body: eq list block;
    mutable for_in_env: Deftypes.tentry Zident.Env.t;
    (* def names from [id in e | id in e1..e2] *)
    mutable for_out_env: Deftypes.tentry Zident.Env.t;
    (* def (left) names from [id out id'] *)
    for_loc: location }

and indexes_desc =
  | Einput of Zident.t * exp (* xi in t_input *)
  | Eoutput of Zident.t * Zident.t (* xi out t_output *)
  | Eindex of Zident.t * exp * exp (* i in e1 .. e2 *)

and init_desc =
  | Einit_last of Zident.t * exp

					 
<|MERGE_RESOLUTION|>--- conflicted
+++ resolved
@@ -80,12 +80,8 @@
   (* | Erefinementdecl of name * is_static * exp *)
   (*added here*)
   (*refinement type definition*)
-<<<<<<< HEAD
-  | Erefinementdecl of name * name * exp * exp
   | Eipopannotation of name * exp * exp * is_op
-=======
   | Econstdecl of name * type_expression * is_static * exp
->>>>>>> 8c5e7081
   | Efundecl of name * funexp
   | Erefinementfundecl of name * funexp
 			 
