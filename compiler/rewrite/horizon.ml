(***********************************************************************)
(*                                                                     *)
(*                                                                     *)
(*          Zelus, a synchronous language for hybrid systems           *)
(*                                                                     *)
(*  (c) 2020 Inria Paris (see the AUTHORS file)                        *)
(*                                                                     *)
(*  Copyright Institut National de Recherche en Informatique et en     *)
(*  Automatique. All rights reserved. This file is distributed under   *)
(*  the terms of the INRIA Non-Commercial License Agreement (see the   *)
(*  LICENSE file).                                                     *)
(*                                                                     *)
(* *********************************************************************)

(* gather all horizons into a single one per function. Applied on *)
(* normalised expressions and equations *)

open Zmisc
open Zident
open Lident
open Deftypes
open Zelus
open Zaux
       
(* Compute the list of horizons and remove their kind in the environment *)
let gather_horizons env =
  let gather n ({ t_sort = sort } as entry) (h_list, env) =
    match sort with
    | Smem ({ m_kind = Some Horizon } as mem) ->
       n :: h_list,
       Env.add n { entry with t_sort = Smem { mem with m_kind = None } } env
    | _ -> h_list, Env.add n entry env in
  Env.fold gather env ([], Env.empty)

let horizon h_opt h_list eq_list =
  match h_list with
  | [] -> eq_list, h_opt
  | [x] ->
     let h = match h_opt with | None -> Zident.fresh "h" | Some(h) -> h in
     (pluseq_make h (float_var x)) :: eq_list, Some(h)
  | x :: l ->
     let h = match h_opt with | None -> Zident.fresh "h" | Some(h) -> h in
     let e =
       List.fold_left (fun acc y -> min_op acc (float_var y)) (float_var x) l in
     (pluseq_make h e) :: eq_list, Some(h)

(* Translation of equations. The function returns a new equation *)
(* and a possible horizon [h] *)
let rec equation h_opt ({ eq_desc = desc } as eq) =
  match desc with 
  | EQmatch(total, e, m_h_list) ->
     let m_h_list, h_opt =
       Zmisc.map_fold
	 (fun h_opt ({ m_body = b } as m_h) ->
	  let b, h_opt = block h_opt b in
	  { m_h with m_body = b }, h_opt) h_opt m_h_list in
     { eq with eq_desc = EQmatch(total, e, m_h_list) }, h_opt
  | EQreset(eq_list, e) ->
     let eq_list, h_opt = equation_list h_opt eq_list in
     { eq with eq_desc = EQreset(eq_list, e) }, h_opt
  | EQand(and_eq_list) ->
     let and_eq_list, h_opt = equation_list h_opt and_eq_list in
     { eq with eq_desc = EQand(and_eq_list) }, h_opt
  | EQbefore(before_eq_list) ->
     let before_eq_list, h_opt = equation_list h_opt before_eq_list in
     { eq with eq_desc = EQbefore(before_eq_list) }, h_opt
  | EQinit _ | EQder _ | EQeq _
  | EQpluseq _ -> eq, h_opt
  | EQforall ({ for_body = b_eq_list } as body) ->
     let b_eq_list, h_opt = block h_opt b_eq_list in
     { eq with eq_desc = EQforall { body with for_body = b_eq_list } }, h_opt
  | EQblock _ | EQautomaton _
  | EQpresent _ | EQemit _ | EQnext _ -> assert false

and equation_list h_opt eq_list = Zmisc.map_fold equation h_opt eq_list      

and equation_list_with_horizon h_opt n_env eq_list =
  let h_list, n_env = gather_horizons n_env in
  let eq_list, h_opt = equation_list h_opt eq_list in
  let eq_list, h_opt = horizon h_opt h_list eq_list in
  n_env, eq_list, h_opt
		    
(** Translate a block *)
and block h_opt ({ b_body = eq_list; b_env = n_env } as b) =
  let n_env, eq_list, h_opt = equation_list_with_horizon h_opt n_env eq_list in
  { b with b_body = eq_list; b_env = n_env }, h_opt
						
let expression ({ e_desc = desc } as e) =
  match desc with
  | Elet({ l_eq = eq_list; l_env = l_env } as l, e) ->
     let l_env, eq_list, h_opt =
       equation_list_with_horizon None l_env eq_list in
     let l, e =
       match h_opt with
       | None -> { l with l_eq = eq_list; l_env = l_env }, e
       | Some(h) ->
	  (* declaration of [h: float default infinity with (min)] *)
	 let sort =
	    Deftypes.default
	      (Some(Deftypes.Cglobal(Modname(Initial.stdlib_name
					       "infinity"))))
	      (Some(Modname(Initial.stdlib_name "min"))) in
	 let l_env =
	    Env.add h (Deftypes.entry sort Initial.typ_float) l_env in
	 let hor = Zident.fresh "h" in
	 let sort = Deftypes.horizon Deftypes.empty_mem in
	 let l_env =
	   Env.add hor (Deftypes.entry sort Initial.typ_float) l_env in
	 let eq_list =
	   Zaux.eq_make hor (Zaux.var h Initial.typ_float) :: eq_list in
	 { l with l_eq = eq_list; l_env = l_env }, e in
     { e with e_desc = Elet(l, e) }
  | _ -> e
	   
let implementation impl =
  match impl.desc with
  (*added here*)
<<<<<<< HEAD
  | Eopen _ | Etypedecl _ | Econstdecl _ | Erefinementdecl _ | Eipopannotation _ 
=======
  | Eopen _ | Etypedecl _ | Econstdecl _ 
>>>>>>> 8c5e7081
  | Efundecl(_, { f_kind = (S | A | AS | AD | D | P) }) -> impl
  | Efundecl(n, ({ f_kind = C; f_body = e } as body)) ->
     { impl with desc = Efundecl(n, { body with f_body = expression e }) }
       
let implementation_list impl_list = Zmisc.iter implementation impl_list<|MERGE_RESOLUTION|>--- conflicted
+++ resolved
@@ -115,11 +115,7 @@
 let implementation impl =
   match impl.desc with
   (*added here*)
-<<<<<<< HEAD
-  | Eopen _ | Etypedecl _ | Econstdecl _ | Erefinementdecl _ | Eipopannotation _ 
-=======
-  | Eopen _ | Etypedecl _ | Econstdecl _ 
->>>>>>> 8c5e7081
+  | Eopen _ | Etypedecl _ | Econstdecl _ | Eipopannotation _ 
   | Efundecl(_, { f_kind = (S | A | AS | AD | D | P) }) -> impl
   | Efundecl(n, ({ f_kind = C; f_body = e } as body)) ->
      { impl with desc = Efundecl(n, { body with f_body = expression e }) }
