--- conflicted
+++ resolved
@@ -126,11 +126,7 @@
     
 let implementation impl =
   match impl.desc with
-<<<<<<< HEAD
-  | Eopen _ | Etypedecl _ | Econstdecl _ | Erefinementdecl _ | Eipopannotation _ 
-=======
-  | Eopen _ | Etypedecl _ | Econstdecl _ 
->>>>>>> 8c5e7081
+  | Eopen _ | Etypedecl _ | Econstdecl _ | Eipopannotation _ 
   | Efundecl(_, { f_kind = (S | AS | A | AD | D | P) }) -> impl
   | Erefinementfundecl(n, ({ f_body = e; f_env = f_env } as body))
   | Efundecl(n, ({ f_kind = C; f_body = e; f_env = f_env } as body)) ->
