--- conflicted
+++ resolved
@@ -165,11 +165,7 @@
 let implementation impl =
   match impl.desc with
   (*added here*)
-<<<<<<< HEAD
-  | Eopen _ | Etypedecl _ | Econstdecl _ | Erefinementdecl _ | Eipopannotation _-> impl
-=======
-  | Eopen _ | Etypedecl _ | Econstdecl _  -> impl
->>>>>>> 8c5e7081
+  | Eopen _ | Etypedecl _ | Econstdecl _ | Eipopannotation _ -> impl
   | Efundecl(n, ({ f_body = e } as body)) ->
      { impl with desc = Efundecl(n, { body with f_body = exp e }) }
        
