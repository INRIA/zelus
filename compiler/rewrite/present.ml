--- conflicted
+++ resolved
@@ -401,16 +401,12 @@
     | Econstdecl(n1,ty_refine,is_static,e2) ->
        (* let e1 = exp Env.empty e1 in *)
        let e2 = exp Env.empty e2 in
-<<<<<<< HEAD
-       { impl with desc = Erefinementdecl(n1,n2,e1,e2) }
+       { impl with desc = Econstdecl(n1,ty_refine,is_static,e2) }
     (*added here*)
     | Eipopannotation(n, e1, e2, is_op) ->
        let e1 = exp Env.empty e1 in
        let e2 = exp Env.empty e2 in
        { impl with desc = Eipopannotation(n, e1, e2, is_op) }   
-=======
-       { impl with desc = Econstdecl(n1,ty_refine,is_static,e2) }
->>>>>>> 8c5e7081
     | Efundecl(n, ({ f_args = p_list; f_body = e; f_env = f_env } as body)) ->
         let signals, _, f_env = build Env.empty f_env in
 	let p_list = List.map (pattern signals) p_list in
