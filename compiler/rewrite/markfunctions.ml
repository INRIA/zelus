(***********************************************************************)
(*                                                                     *)
(*                                                                     *)
(*          Zelus, a synchronous language for hybrid systems           *)
(*                                                                     *)
(*  (c) 2020 Inria Paris (see the AUTHORS file)                        *)
(*                                                                     *)
(*  Copyright Institut National de Recherche en Informatique et en     *)
(*  Automatique. All rights reserved. This file is distributed under   *)
(*  the terms of the INRIA Non-Commercial License Agreement (see the   *)
(*  LICENSE file).                                                     *)
(*                                                                     *)
(* *********************************************************************)

(* Mark functions to be inlined. The analysis is based on the *)
(* causality type system and use the causality tags to decide whether *)
(* a function must be inlined or not *)

open Zelus

type info =
  { inputs: Causal.S.t; (* the causality tags of inputs of the function *)
    outputs: Causal.S.t; (* the causality tags of outputs *)
    o_table: Causal.S.t Causal.M.t; (* outputs of a causality tag *)
    io_table: Causal.S.t Causal.M.t; (* the IO relation for all *)
                                     (* accessible causality tags in the body *)
   }
  
(* For that purpose:
 *- 1/ a first pass computes the set of causality tags
 *- that appear in the body of a function; 
 *- 2/ then the IO for all of them;
 *- 3/ if a function call [f arg1...argn] has to be inlined, it 
 *- is rewritten into [inline f arg1...argn].
 *- the decision is made according to the causality type.
 *- (see the [to_inline] function)
 *- Intuition:
 *- let [f: tc0; arg1: tc1;...; argn: tcn] and [f arg1...argn : tc_res]
 *- The function call is not inlined 
 *- if forall ai, bj st ai in Out tcj, bj in tc_res.
 *-      (io(bj) subseteq io(ai) or io(ai) subseteq io(bj)) and not bj <* ai 
 *- <* is the reflexive/transitive closure of <;
 *- io(a) is the input/dependences of a, with i(a) a subset of names 
 *- from vars tc_in_list and o(a) a subset of names from vars tc_out 
 *- otherwise, the function is inlined 
 *- In such a case, the function call is strict, that is, 
 *- all outputs of the function call already depend 
 *- on all of its inputs *)

(* compute the set of causality tags that appear as input/outputs *)
(* of function applications *)
let funexp_info { f_args = p_list; f_body = ({ e_caus = tc } as e) } =
  let rec exp c_set { e_desc = desc; e_caus = tc } =
    match desc with
    | Elocal _ | Eglobal _ | Econst _
    | Econstr0 _ | Elast _ -> c_set
    | Eapp(_, op, arg_list) ->
        let c_set = List.fold_left exp (exp c_set op) arg_list in
        (* compute the set of causality tags *)
        let tc_list = List.map (fun { e_caus = tc } -> tc) (op :: arg_list) in
        List.fold_left Causal.vars (Causal.vars c_set tc) tc_list
    | Eop(_, e_list) | Etuple(e_list)
    | Econstr1(_, e_list) -> List.fold_left exp c_set e_list
    | Erecord_access(e, _) | Etypeconstraint(e, _) -> exp c_set e
    | Erecord(m_e_list) ->
        List.fold_left (fun acc (_, e) -> exp acc e) c_set m_e_list
    | Erecord_with(e_record, m_e_list) ->
       List.fold_left (fun acc (_, e) -> exp acc e)
		      (exp c_set e_record) m_e_list
    | Epresent(p_h_list, e_opt) ->
        let c_set =
          List.fold_left
            (fun acc { p_body = e } -> exp acc e) c_set p_h_list in
        Zmisc.optional exp c_set e_opt
    | Ematch(_, e, m_h_list) ->
        List.fold_left
          (fun acc { m_body = e } -> exp acc e) (exp c_set e) m_h_list
    | Elet(l, e) -> exp (local c_set l) e
    | Eblock(b, e) ->  exp (block_eq_list c_set b) e
    | Eseq(e1, e2) -> exp (exp c_set e1) e2
    (*added here*)
    | Eassume(e) -> exp c_set e
    (*added here*)
    | Estore(cmd, key) -> c_set
    (*added here*)
    | Eget(cm) -> c_set
    | Eperiod  { p_phase = p1; p_period = p2 }  ->
       let c_set = Zmisc.optional exp c_set p1 in
       exp c_set p2

  and local c_set { l_eq = eq_list } = List.fold_left equation c_set eq_list
      
  and equation c_set { eq_desc = desc } =
    match desc with
    | EQeq(_, e) | EQpluseq(_, e) | EQinit(_, e) -> exp c_set e
    | EQder(_, e, e_opt, p_h_list) ->
        let c_set = Zmisc.optional exp (exp c_set e) e_opt in
        List.fold_left (fun acc { p_body = e } -> exp acc e) c_set p_h_list
    | EQnext(n, e, e_opt) ->
        Zmisc.optional exp (exp c_set e) e_opt
    | EQautomaton(_, s_h_list, se_opt) ->
        let c_set =
          List.fold_left
            (fun acc { s_body = b_eq_list; s_trans = s_trans } ->
               let acc = block_eq_list acc b_eq_list in
               List.fold_left
                 (fun acc
                   { e_cond = scpat; e_block = b_opt; e_next_state = se } ->
                   let c_set = scondpat acc scpat in
                   let c_set = Zmisc.optional block_eq_list c_set b_opt in
                   state c_set se)
                 acc s_trans)
            c_set s_h_list in
        Zmisc.optional state c_set se_opt
    | EQpresent(p_h_list, b_opt) ->
        let c_set =
          List.fold_left
            (fun acc { p_cond = scpat; p_body = b_eq_list } ->
               let acc = scondpat acc scpat in
               block_eq_list acc b_eq_list) c_set p_h_list in
        Zmisc.optional block_eq_list c_set b_opt
    | EQmatch(_, e, m_h_list) ->
        List.fold_left
          (fun acc { m_body = b_eq_list } -> block_eq_list acc b_eq_list)
          (exp c_set e) m_h_list
    | EQreset(res_eq_list, e) ->
        List.fold_left equation (exp c_set e) res_eq_list
    | EQand(eq_list) | EQbefore(eq_list) ->
        List.fold_left equation c_set eq_list
    | EQemit(_, e_opt) -> Zmisc.optional exp c_set e_opt
    | EQblock(b) -> block_eq_list c_set b
    | EQforall({ for_index = i_list; for_init = init_list;
	         for_body = b_eq_list }) ->
        let index c_set { desc = desc } =
	  match desc with
          | Einput(_, e) -> exp c_set e
          | Eindex(_, e1, e2) -> exp (exp c_set e1) e2
          | Eoutput _ -> c_set in
        let init c_set { desc = desc } =
	  match desc with
          | Einit_last(_, e) -> exp c_set e in
        let c_set = List.fold_left index c_set i_list in
        let c_set = List.fold_left init c_set init_list in
        block_eq_list c_set b_eq_list
        
  and scondpat c_set { desc = desc } =
    match desc with
    | Econdand(sc1, sc2) | Econdor(sc1, sc2) ->
        scondpat (scondpat c_set sc1) sc2
    | Econdexp(e) | Econdpat(e, _) -> exp c_set e
    | Econdon(sc, e) -> scondpat (exp c_set e) sc
			  
  and state c_set { desc = desc } =
    match desc with
    | Estate0 _ -> c_set
    | Estate1(_, e_list) -> List.fold_left exp c_set e_list
                              
  and block_eq_list c_set { b_locals = l_list; b_body = eq_list } =
    let c_set = List.fold_left local c_set l_list in
    List.fold_left equation c_set eq_list in

  (* First: compute the inputs/outputs of the main function *)
  let tc_list = List.map (fun { p_caus = tc } -> tc) p_list in

  (* mark inputs/outputs *)
  List.iter (Causal.mark_and_polarity false) tc_list;
  Causal.mark_and_polarity true tc;
  let c_set =
    Causal.vars (List.fold_left Causal.vars Causal.S.empty tc_list) tc in
  let inputs, outputs = Causal.ins_and_outs c_set in
  (* computes the set of causality tags that appear in [e] *)
  let c_set = exp c_set e in

  (* compute the table of outputs for all the variables *)
  let o_table = Causal.build_o_table c_set Causal.M.empty in

  (* then the table of io for every causality tag *)
  let io_table = Causal.build_io_table inputs o_table c_set Causal.M.empty in
  { inputs = inputs;
    outputs = outputs;
    io_table = io_table;
    o_table = o_table }
  
(* The function which decides whether or not a function call *)
(* [f(arg1,...,argn) must be inlined *)
let to_inline { io_table = io_table; o_table = o_table } tc_arg_list tc_res =
  let _, out_of_inputs =
    List.fold_left
      (Causal.ins_and_outs_of_a_type true) (Causal.S.empty, Causal.S.empty)
      tc_arg_list in
  let _, out_of_result =
    Causal.ins_and_outs_of_a_type true (Causal.S.empty, Causal.S.empty)
      tc_res in
  (* inline if not [\/_{i in out_of_inputs} IO(i) 
                    subset /\_{j in out_of_result} IO(j)] *)
  (*                or exists o in out_of_result, i in out_of_inputs. path o i *)
  (* if [inline = false], add extra dependences so that all output of the *)
  (* result depends on all inputs. *)
  let inline =
    not (Causal.S.for_all
           (fun i ->
            let io_of_i =
	      try Causal.M.find i io_table with Not_found -> Causal.S.empty in
            Causal.S.for_all
              (fun o ->
               try
		 let io_of_o = Causal.M.find o io_table in
                 not (Causal.strict_path o i) &&
                   (Causal.S.subset io_of_i io_of_o)
	       with Not_found -> true)
              out_of_result)
           out_of_inputs) in
   try
    if not inline then
      Causal.S.iter
        (fun i ->
           Causal.S.iter
             (fun o -> if not (Causal.equal i o) then Causal.less_c i o)
             out_of_result)
        out_of_inputs;
    inline
  with
  | Causal.Clash _ -> assert false
 
(* Mark function calls to be inlined *)
let funexp_mark_to_inline info ({ f_body = e } as funexp) =
  (* generic translation for match handlers *)
  let match_handler body ({ m_body = b } as m_h) =
    { m_h with m_body = body b } in
  
  (* generic translation function for present handlers *)
  let present_handler scondpat body ({ p_cond = sc; p_body = b } as p_h) =
    { p_h with p_cond = scondpat sc; p_body = body b } in

  (* expressions *)
  let rec exp ({ e_desc = desc; e_caus = tc } as e) =
    let desc = match desc with
      | Elocal _ | Eglobal _ | Econst _
      | Econstr0 _ | Elast _ | Eperiod _ -> desc
      | Eop(op, e_list) -> Eop(op, List.map exp e_list)
      | Eapp({ app_inline = i } as app, op, arg_list) ->
          (* only fully applied functions can be inlined *)
	  let op = exp op in
          let arg_list = List.map exp arg_list in
          let i =
            if i then true
            else let tc_arg_list =
                   List.map (fun { e_caus = tc } -> tc) (op :: arg_list) in
                 to_inline info tc_arg_list tc in
          Eapp({ app with app_inline = i }, op, arg_list)
      | Etuple(e_list) -> Etuple(List.map exp e_list)
      | Econstr1(c, e_list) -> Econstr1(c, List.map exp e_list)
      | Erecord_access(e_record, m) -> Erecord_access(exp e_record, m)
      | Erecord(m_e_list) ->
	 Erecord(List.map (fun (m, e) -> (m, exp e)) m_e_list)
      | Erecord_with(e_record, m_e_list) ->
	 Erecord_with(exp e_record,
		      List.map (fun (m, e) -> (m, exp e)) m_e_list)
      | Etypeconstraint(e, ty) -> Etypeconstraint(exp e, ty)
      | Epresent(p_h_list, e_opt) ->
	  Epresent(List.map (present_handler scondpat exp) p_h_list,
	           Zmisc.optional_map exp e_opt)
      | Ematch(total, e, m_h_list) ->
	 Ematch(total, exp e, List.map (match_handler exp) m_h_list)
      | Elet(l, e) -> Elet(local l, exp e)
      | Eblock(b, e) -> Eblock(block_eq_list b, exp e)
      (*added here*)
      | Eassume(e) -> Eassume(exp e)
      (*added here*)
      | Estore(cmd, key) -> desc
      (*added here*)
      | Eget(cm) -> desc
      | Eseq(e1, e2) -> Eseq(exp e1, exp e2) in
    { e with e_desc = desc }

  and local ({ l_eq = eq_list } as l) =
  { l with l_eq = List.map equation eq_list }

  and equation ({ eq_desc = desc } as eq) =
    let desc = match desc with
      | EQeq(p, e) -> EQeq(p, exp e)
      | EQpluseq(n, e) -> EQpluseq(n, exp e)
      | EQder(n, e, e_opt, p_h_list) ->
          EQder(n, exp e, Zmisc.optional_map exp e_opt,
	        List.map (present_handler scondpat exp) p_h_list)
      | EQinit(n, e) -> EQinit(n, exp e)
      | EQnext(n, e, e_opt) ->
          EQnext(n, exp e, Zmisc.optional_map exp e_opt)
      | EQautomaton(is_weak, s_h_list, se_opt) ->
          EQautomaton(is_weak, List.map state_handler s_h_list,
		      Zmisc.optional_map state se_opt)
      | EQpresent(p_h_list, b_opt) ->
          EQpresent(List.map (present_handler scondpat block_eq_list) p_h_list,
		    Zmisc.optional_map block_eq_list b_opt)
      | EQmatch(total, e, m_h_list) ->
          EQmatch(total, exp e,
	          List.map (match_handler block_eq_list) m_h_list)
      | EQreset(res_eq_list, e) ->
          EQreset(List.map equation res_eq_list, exp e)
      | EQand(and_eq_list) ->
          EQand(List.map equation and_eq_list)
      | EQbefore(before_eq_list) ->
          EQbefore(List.map equation before_eq_list)
      | EQemit(n, e_opt) ->
          EQemit(n, Zmisc.optional_map exp e_opt)
      | EQblock(b) -> EQblock(block_eq_list b)
      | EQforall({ for_index = i_list; for_init = init_list;
		   for_body = b_eq_list } as body) ->
          let index ({ desc = desc } as ind) =
	    let desc = match desc with
                | Einput(x, e) -> Einput(x, exp e)
	        | Eindex(x, e1, e2) ->
                     Eindex(x, exp e1, exp e2)
	        | Eoutput _ -> desc in
            { ind with desc = desc } in
          let init ({ desc = desc } as ini) =
	    let desc = match desc with
	        | Einit_last(x, e) -> Einit_last(x, exp e) in
            { ini with desc = desc } in
          let i_list = List.map index i_list in
          let init_list = List.map init init_list in
          let b_eq_list = block_eq_list b_eq_list in
          EQforall { body with for_index = i_list; for_init = init_list;
			       for_body = b_eq_list } in
    { eq with eq_desc = desc }

  and scondpat ({ desc = desc } as sc) =
    let desc = match desc with
      | Econdand(sc1, sc2) -> Econdand(scondpat sc1, scondpat sc2)
      | Econdor(sc1, sc2) -> Econdor(scondpat sc1, scondpat sc2)
      | Econdexp(e) -> Econdexp(exp e)
      | Econdpat(e, p) -> Econdpat(exp e, p)
      | Econdon(sc, e) -> Econdon(scondpat sc, exp e) in
    { sc with desc = desc }     
    
  and state_handler ({ s_body = b; s_trans = trans } as sh) =
    { sh with s_body = block_eq_list b; s_trans = List.map escape trans }
    
  and state ({ desc = desc } as se) =
    let desc = match desc with
      | Estate0 _ -> desc
      | Estate1(id, e_list) ->
          Estate1(id, List.map exp e_list) in
    { se with desc = desc }
    
  and block_eq_list ({ b_locals = l_list; b_body = eq_list } as b) =
    { b with b_locals = List.map local l_list;
	     b_body = List.map equation eq_list }
    
  and escape ({ e_cond = sc; e_block = b_opt; e_next_state = se } as esc) =
    { esc with e_cond = scondpat sc;
	       e_block = Zmisc.optional_map block_eq_list b_opt;
	       e_next_state = state se } in

  { funexp with f_body = exp e }
    
let implementation impl =
  match impl.desc with
<<<<<<< HEAD
  | Eopen _ | Etypedecl _ | Econstdecl _ | Erefinementdecl _ | (*added here*) Eipopannotation _-> impl
  | Erefinementfundecl(n, funexp, _) | Efundecl(n, funexp) ->
=======
  | Eopen _ | Etypedecl _ | Econstdecl _  -> impl
  | Erefinementfundecl(n, funexp) | Efundecl(n, funexp) ->
>>>>>>> 8c5e7081
      let info = funexp_info funexp in
      let funexp = funexp_mark_to_inline info funexp in
      { impl with desc = Efundecl(n, funexp) }

let implementation_list impl_list =
  Zmisc.iter implementation impl_list<|MERGE_RESOLUTION|>--- conflicted
+++ resolved
@@ -356,13 +356,8 @@
     
 let implementation impl =
   match impl.desc with
-<<<<<<< HEAD
-  | Eopen _ | Etypedecl _ | Econstdecl _ | Erefinementdecl _ | (*added here*) Eipopannotation _-> impl
-  | Erefinementfundecl(n, funexp, _) | Efundecl(n, funexp) ->
-=======
-  | Eopen _ | Etypedecl _ | Econstdecl _  -> impl
+  | Eopen _ | Etypedecl _ | Econstdecl _  | (*added here*) Eipopannotation _-> impl
   | Erefinementfundecl(n, funexp) | Efundecl(n, funexp) ->
->>>>>>> 8c5e7081
       let info = funexp_info funexp in
       let funexp = funexp_mark_to_inline info funexp in
       { impl with desc = Efundecl(n, funexp) }
