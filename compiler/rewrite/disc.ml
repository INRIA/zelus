(***********************************************************************)
(*                                                                     *)
(*                                                                     *)
(*          Zelus, a synchronous language for hybrid systems           *)
(*                                                                     *)
(*  (c) 2020 Inria Paris (see the AUTHORS file)                        *)
(*                                                                     *)
(*  Copyright Institut National de Recherche en Informatique et en     *)
(*  Automatique. All rights reserved. This file is distributed under   *)
(*  the terms of the INRIA Non-Commercial License Agreement (see the   *)
(*  LICENSE file).                                                     *)
(*                                                                     *)
(* *********************************************************************)

(* Elimation of disc. This construction may be removed *)

(* [disc(e)] is translated into [false -> major on (e <> last e)] *)

open Zmisc
open Zlocation
open Zident
open Lident
open Initial
open Deftypes
open Zelus
open Zaux

(* [disc(x)] is translated into [let x = e in major on (x <> (x fby x)] *)

let disc major e =
  let on_op z e = Zaux.and_op z e in
  if Unsafe.exp e
  then (* disc(e)] = [let x = e in major on (x <> (x fby x))] *)
    let x = Zident.fresh "x" in
    let env = Env.singleton x { t_sort = Deftypes.value;
				t_typ = e.e_typ } in
    let xv = var x e.e_typ in
    make_let env [eq_make x e] (on_op major (diff xv (fby xv xv)))
  else on_op major (diff e (fby e e))
    
(** Translation of expressions. *)
let rec expression major ({ e_desc = e_desc } as e) =
  match e_desc with
  | Eop(Edisc, [e]) -> disc major (expression major e)
  | Eop(op, e_list) ->
     { e with e_desc = Eop(op, List.map (expression major) e_list) }
  | Eapp(app, op, e_list) ->
     let op = expression major op in
     let e_list = List.map (expression major) e_list in
     { e with e_desc = Eapp(app, op, e_list) }
  | Etuple(e_list) ->
     { e with e_desc = Etuple(List.map (expression major) e_list) }
  | Econstr1(c, e_list) ->
     { e with e_desc = Econstr1(c, List.map (expression major) e_list) }
  | Erecord_access(e_record, x) ->
     { e with e_desc = Erecord_access(expression major e_record, x) }
  | Erecord(l_e_list) ->
     let l_e_list = List.map (fun (l, e) -> (l, expression major e)) l_e_list in
     { e with e_desc = Erecord(l_e_list) }
  | Erecord_with(e_record, l_e_list) ->
     let l_e_list = List.map (fun (l, e) -> (l, expression major e)) l_e_list in
     { e with e_desc = Erecord_with(expression major e_record, l_e_list) }
  | Etypeconstraint(e, ty) ->
     { e with e_desc = Etypeconstraint(expression major e, ty) }
  | Elet(l, e) ->
     { e with e_desc = Elet(local major l, expression major e) }
  | Eblock(b, e) ->
     { e with e_desc = Eblock(block major b, expression major e) }
  | Eseq(e1, e2) ->
     { e with e_desc = Eseq(expression major e1, expression major e2) }
  (*added here*)
  | Eassume(e1) -> 
     {e with e_desc = Eassume(expression major e1)}
  (*added here*)
  | Estore(cmd, key) -> e
  | Elocal _ | Eglobal _ | Econst _ | Econstr0 _ | Elast _ -> e
  | Epresent _ | Ematch _ | Eperiod _ -> assert false
(*added here*)
  | Estore(cmd, key) -> e
(*added here*)
| Eget(cm) -> e
(* Translation of equations *)
(* [major] is the current major. [eq_list] is a list of equations and *)
(* [env] the current environment *)
and equation major ({ eq_desc = desc } as eq) =
  match desc with 
  | EQeq(p, e) -> { eq with eq_desc = EQeq(p, expression major e) }
  | EQpluseq(x, e) -> { eq with eq_desc = EQpluseq(x, expression major e) }
  | EQmatch(total, e, m_h_list) ->
     let m_h_list =
       List.map
         (fun ({ m_body = b } as m_h) -> { m_h with m_body = block major b })
	 m_h_list in
     { eq with eq_desc = EQmatch(total, expression major e, m_h_list) }
  | EQreset(res_eq_list, e) ->
     let e = expression major e in
     let res_eq_list = equation_list major res_eq_list in
     { eq with eq_desc = EQreset(res_eq_list, e) }
  | EQand(and_eq_list) ->
     { eq with eq_desc = EQand(equation_list major and_eq_list) }
  | EQbefore(before_eq_list) ->
     { eq with eq_desc = EQbefore(equation_list major before_eq_list) }
  | EQinit(x, e) ->
     { eq with eq_desc = EQinit(x, expression major e) }
  | EQder(x, e, None, []) -> 
     { eq with eq_desc = EQder(x, expression major e, None, []) }
  | EQnext(x, e, e_opt) ->
     let e_opt = Zmisc.optional_map (expression major) e_opt in
     { eq with eq_desc = EQnext(x, expression major e, e_opt) }
  | EQblock(b) -> { eq with eq_desc = EQblock(block major b) }
  | EQforall ({ for_index = i_list; for_init = init_list;
		for_body = b_eq_list } as body) ->
     let index ({ desc = desc } as ind) =
       let desc = match desc with
       | Einput(x, e) -> Einput(x, expression major e)
       | Eoutput _ -> desc
       | Eindex(x, e1, e2) ->
	  Eindex(x, expression major e1, expression major e2) in
       { ind with desc = desc } in
     let init ({ desc = desc } as ini) =
       let desc = match desc with
	 | Einit_last(x, e) -> Einit_last(x, expression major e) in
       { ini with desc = desc } in
     let i_list = List.map index i_list in
     let init_list = List.map init init_list in
     let b_eq_list = block major b_eq_list in
     { eq with eq_desc = EQforall { body with for_index = i_list;
					      for_init = init_list;
					      for_body = b_eq_list } }
  | EQautomaton _ | EQpresent _ | EQemit _
  | EQder _ -> assert false
		      
and equation_list major eq_list = List.map (equation major) eq_list
					  
(** Translate a block *)
and block major ({ b_locals = l_list; b_body = eq_list } as b) =
  let l_list = List.map (local major) l_list in
  let eq_list = equation_list major eq_list in
  { b with b_locals = l_list; b_body = eq_list }

and local major ({ l_eq = eq_list } as l) =
  { l with l_eq = equation_list major eq_list }

let implementation impl =
  match impl.desc with
<<<<<<< HEAD
  | Eopen _ | Etypedecl _ | Econstdecl _  | Erefinementdecl _  |(*added here*) Eipopannotation _
=======
  | Eopen _ | Etypedecl _ | Econstdecl _  (*| Erefinementdecl _*)
>>>>>>> 8c5e7081
  | Efundecl(_, { f_kind = (S | AS | A | AD | D | P) }) -> impl
  | Erefinementfundecl(n, ({ f_body = e; f_env = f_env } as body))
  | Efundecl(n, ({ f_kind = C; f_body = e; f_env = f_env } as body)) ->
     let f_env, major = Zaux.major f_env in
     let e = expression major e in
     { impl with desc = 
		   Efundecl(n, { body with f_body = e; f_env = f_env }) }
       
let implementation_list impl_list = Zmisc.iter implementation impl_list
  <|MERGE_RESOLUTION|>--- conflicted
+++ resolved
@@ -143,11 +143,7 @@
 
 let implementation impl =
   match impl.desc with
-<<<<<<< HEAD
-  | Eopen _ | Etypedecl _ | Econstdecl _  | Erefinementdecl _  |(*added here*) Eipopannotation _
-=======
-  | Eopen _ | Etypedecl _ | Econstdecl _  (*| Erefinementdecl _*)
->>>>>>> 8c5e7081
+  | Eopen _ | Etypedecl _ | Econstdecl _  |(*added here*) Eipopannotation _ (*| Erefinementdecl _*)
   | Efundecl(_, { f_kind = (S | AS | A | AD | D | P) }) -> impl
   | Erefinementfundecl(n, ({ f_body = e; f_env = f_env } as body))
   | Efundecl(n, ({ f_kind = C; f_body = e; f_env = f_env } as body)) ->
