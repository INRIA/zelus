(***********************************************************************)
(*                                                                     *)
(*                                                                     *)
(*          Zelus, a synchronous language for hybrid systems           *)
(*                                                                     *)
(*  (c) 2020 Inria Paris (see the AUTHORS file)                        *)
(*                                                                     *)
(*  Copyright Institut National de Recherche en Informatique et en     *)
(*  Automatique. All rights reserved. This file is distributed under   *)
(*  the terms of the INRIA Non-Commercial License Agreement (see the   *)
(*  LICENSE file).                                                     *)
(*                                                                     *)
(* *********************************************************************)

(* elimation of periods. *)

(* For every function, an extra input [time] is added. Every period *)
(* is translated into the computation of an horizon *)

(* [period(v1(v2))] is translated into *)
(* [local [horizon] h, z *)
(*  do  init h = time + v1 *)
(*  and h = if z then last h + v2 else last h + (time - last time) *)
(*  and z = major && (time >= last h) in *)
(*  z *)

(* [timer(v)] is translated into *)
(* [local [horizon] h, z *)
(*  do init h = time + v *)
(*  and h = if z then infinity else last h + (time - last time) *)
(*  and z = major && (time >= last h) *)
(*  in z] *)

(* An other possible interpretation is to consider that periods and timers *)
(* and taken on absolute time. This is not what is implemented currently. *)
(* The implementation becomes: *)

(* [period(v1(v2))] is translated into: *)
(* [local [horizon] h, cpt, z *)
(*  do cpt = 0 -> if z then pre cpt + 1 else pre cpt *)
(*  and h = cpt * v2 + v1 and z = major && (mod_float time v2 = v1) *)
(*  in z] *)

(* [timer(v)] is translated into: *)
(* [local [horizon] h, z *)
(*  do init h = v and h = if z then infinity else last h *)
(*  and z = major && (time = v) in z] *)

(* finally, it is possible to consider that timers and period are taken on *)
(* absolute time but with a starting date which is local. *)

(* [period(v1(v2))] is translated into: *)
(* local [horizon] h *)
(* do init h = time and z = major && (mod_float (time - last h) v2 = v1) *)
(* and h = if z then time + v2 else last h in z *)

(* A zero-crossing cannot be true twice without time passing *)
(* up(x) =>
    let rec init ztime = -1.0
        and ztime = if z then time else last ztime
        and z = up(if time > last ztime then x else 1.0) in
    z *)

open Zmisc
open Zlocation
open Zident
open Lident
open Initial
open Deftypes
open Zelus
open Zaux


let new_time () = Zident.fresh "time"

(* The main translation function for periods *)
let period major time { p_phase = p1_opt; p_period = p2 } =
  (* let rec [horizon] h = if z then last h + v2 else last h *)
  (*     and init h = time + p1 and z = major && (time >= last h) in z *)
  let horizon = Deftypes.horizon Deftypes.imem in
  let h = Zident.fresh "h" in
  let z = Zident.fresh "z" in
  let p1 = match p1_opt with | None -> Zaux.zero | Some(p1) -> p1 in
  let env =
    Env.add h (Deftypes.entry horizon Initial.typ_float)
	    (Env.add z { t_sort = Deftypes.value;
			 t_typ = Initial.typ_bool } Env.empty) in
  let eq_list = 
    [eq_make h (ifthenelse (bool_var z) (plus (float_last h) p2)
			   (float_last h));
     eq_init h (plus (float_var time) p1);
     eq_make z (and_op major
		       (greater_or_equal (float_var time) (float_last h)))] in
  make_let env eq_list (bool_var z)

(* Ensure that a zero-crossing cannot be done *)
(* twice without time passing *)
let up major time e =
  let z = Zident.fresh "z" in
  let ztime = Zident.fresh "ztime" in
  let env =
    Env.add ztime (Deftypes.entry imemory Initial.typ_float)
	    (Env.add z (Deftypes.entry Sval Initial.typ_float)
		     Env.empty) in
  let eq_list =
    [eq_init ztime minus_one;
     eq_make ztime
	     (ifthenelse (float_var z) (float_var time) (float_last ztime));
     eq_make z
	     (Zaux.up (ifthenelse (greater (float_var time) (float_last ztime))
				e one))] in
  make_let env eq_list (float_var z)

let up major time e = e

(* Add the extra input parameter "time" for hybrid nodes *)
let extra_input time env pat = 
  Env.add time { t_sort = Deftypes.value; t_typ = Initial.typ_float } env,
  Zaux.pairpat (float_varpat time) pat

(** Translation of expressions. *)
let rec expression major time ({ e_desc = e_desc } as e) =
  match e_desc with
  | Eperiod({ p_phase = opt_p1; p_period = p2 }) ->
     period major time
	    { p_phase = Zmisc.optional_map (expression major time) opt_p1;
	      p_period = expression major time p2 }
  | Eop(Eup, [e_arg]) ->
     { e with e_desc = Eop(Eup, [expression major time e_arg]) }
  | Eop(op, e_list) ->
     { e with e_desc = Eop(op, List.map (expression major time) e_list) }
  | Eapp(app, op, e_list) ->
     (* for hybrid nodes, add the extra input [time] *)
     let op = expression major time op in
     let e_list = List.map (expression major time) e_list in
     let e_list =
       if Ztypes.is_hybrid (List.length e_list - 1) op.e_typ then
         let head, tail = Zmisc.firsts e_list in
         head @ [Zaux.pair (float_var time) tail]
       else e_list in
     { e with e_desc = Eapp(app, op, e_list) }
  | Etuple(e_list) ->
     { e with e_desc = Etuple(List.map (expression major time) e_list) }
  | Econstr1(c, e_list) ->
     { e with e_desc = Econstr1(c, List.map (expression major time) e_list) }
  | Erecord_access(e_record, x) ->
     { e with e_desc = Erecord_access(expression major time e_record, x) }
  | Erecord(l_e_list) ->
     let l_e_list =
       List.map (fun (l, e) -> (l, expression major time e)) l_e_list in
     { e with e_desc = Erecord(l_e_list) }
  | Erecord_with(e_record, l_e_list) ->
     let l_e_list =
       List.map (fun (l, e) -> (l, expression major time e)) l_e_list in
     { e with e_desc = Erecord_with(expression major time e_record, l_e_list) }
  | Etypeconstraint(e, ty) ->
     { e with e_desc = Etypeconstraint(expression major time e, ty) }
  | Elet(l, e) ->
     { e with e_desc = Elet(local major time l, expression major time e) }
  | Eblock(b, e) ->
     { e with e_desc = Eblock(block major time b, expression major time e) }
  | Eseq(e1, e2) ->
     { e with e_desc =
		Eseq(expression major time e1, expression major time e2) }
  (*added here*)
  | Eassume(e1) -> 
      {e with e_desc =
                Eassume(expression major time e1) }
  (*added here*)
  | Estore(cmd, key) -> e
  | Eget(cm) -> e
  | Elocal _ | Eglobal _ | Econst _ | Econstr0 _ | Elast _ -> e
  | Epresent _ | Ematch _ -> assert false

(* Translation of equations *)
(* [time] is the current time. [eq_list] is a list of equations and *)
(* [env] the current environment *)
and equation major time ({ eq_desc = desc } as eq) =
  match desc with 
  | EQeq(p, e) -> { eq with eq_desc = EQeq(p, expression major time e) }
  | EQpluseq(x, e) -> { eq with eq_desc = EQpluseq(x, expression major time e) }
  | EQmatch(total, e, m_h_list) ->
     let m_h_list =
       List.map
         (fun ({ m_body = b } as m_h) ->
	  { m_h with m_body = block major time b })
	 m_h_list in
     { eq with eq_desc = EQmatch(total, expression major time e, m_h_list) }
  | EQreset(res_eq_list, e) ->
     let e = expression major time e in
     let res_eq_list = equation_list major time res_eq_list in
     { eq with eq_desc = EQreset(res_eq_list, e) }
  | EQand(and_eq_list) ->
     { eq with eq_desc = EQand(equation_list major time and_eq_list) }
  | EQbefore(before_eq_list) ->
     { eq with eq_desc = EQbefore(equation_list major time before_eq_list) }
  | EQinit(x, e) ->
     { eq with eq_desc = EQinit(x, expression major time e) }
  | EQder(x, e, None, []) -> 
     { eq with eq_desc = EQder(x, expression major time e, None, []) }
  | EQnext(x, e, e_opt) ->
     let e_opt = Zmisc.optional_map (expression major time) e_opt in
     { eq with eq_desc = EQnext(x, expression major time e, e_opt) }
  | EQblock(b) -> { eq with eq_desc = EQblock(block major time b) }
  | EQforall ({ for_index = i_list; for_init = init_list;
		for_body = b_eq_list } as body) ->
     let index ({ desc = desc } as ind) =
       let desc = match desc with
       | Einput(x, e) -> Einput(x, expression major time e)
       | Eoutput _ -> desc
       | Eindex(x, e1, e2) ->
	  Eindex(x, expression major time e1, expression major time e2) in
       { ind with desc = desc } in
     let init ({ desc = desc } as ini) =
       let desc = match desc with
	 | Einit_last(x, e) -> Einit_last(x, expression major time e) in
       { ini with desc = desc } in
     let i_list = List.map index i_list in
     let init_list = List.map init init_list in
     let b_eq_list = block major time b_eq_list in
     { eq with eq_desc = EQforall { body with for_index = i_list;
					      for_init = init_list;
					      for_body = b_eq_list } }
  | EQautomaton _ | EQpresent _ | EQemit _
  | EQder _ -> assert false
		      
and equation_list major time eq_list = List.map (equation major time) eq_list
					  
(** Translate a block *)
and block major time ({ b_locals = l_list; b_body = eq_list } as b) =
  let l_list = List.map (local major time) l_list in
  let eq_list = equation_list major time eq_list in
  { b with b_locals = l_list; b_body = eq_list }

and local major time ({ l_eq = eq_list } as l) =
  { l with l_eq = equation_list major time eq_list }

let implementation impl =
  match impl.desc with
  (*added here*)
<<<<<<< HEAD
  | Eopen _ | Etypedecl _ | Econstdecl _ | Erefinementdecl _ | Eipopannotation _
=======
  | Eopen _ | Etypedecl _ | Econstdecl _ 
>>>>>>> 8c5e7081
  | Efundecl(_, { f_kind = (S | AS | A | AD | D | P) }) -> impl
  | Efundecl(n, ({ f_kind = C; f_args = pat_list;
		   f_body = e; f_env = f_env } as body)) ->
     let time = new_time () in
     let f_env, major = Zaux.major f_env in
     let e = expression major time e in
     let head, tail = Zmisc.firsts pat_list in
     let f_env, tail = extra_input time f_env tail in
     { impl with desc = 
		   Efundecl(n, { body with f_args = head @ [tail]; 
					   f_body = e; f_env = f_env }) }
       
let implementation_list impl_list = Zmisc.iter implementation impl_list

<|MERGE_RESOLUTION|>--- conflicted
+++ resolved
@@ -238,11 +238,7 @@
 let implementation impl =
   match impl.desc with
   (*added here*)
-<<<<<<< HEAD
-  | Eopen _ | Etypedecl _ | Econstdecl _ | Erefinementdecl _ | Eipopannotation _
-=======
-  | Eopen _ | Etypedecl _ | Econstdecl _ 
->>>>>>> 8c5e7081
+  | Eopen _ | Etypedecl _ | Econstdecl _ | Eipopannotation _
   | Efundecl(_, { f_kind = (S | AS | A | AD | D | P) }) -> impl
   | Efundecl(n, ({ f_kind = C; f_args = pat_list;
 		   f_body = e; f_env = f_env } as body)) ->
