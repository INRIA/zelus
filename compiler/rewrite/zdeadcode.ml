--- conflicted
+++ resolved
@@ -337,14 +337,8 @@
            
 let implementation impl =
   match impl.desc with
-<<<<<<< HEAD
-  | Eopen _ | Etypedecl _ | Econstdecl _ | Erefinementdecl _ | Eipopannotation _-> impl
-  | Erefinementfundecl(n, ({ f_body = e } as body), _)
-=======
-
-  | Eopen _ | Etypedecl _ | Econstdecl _ -> impl
+  | Eopen _ | Etypedecl _ | Econstdecl _ | Eipopannotation _ -> impl
   | Erefinementfundecl(n, ({ f_body = e } as body))
->>>>>>> 8c5e7081
   | Efundecl(n, ({ f_body = e } as body)) ->
      { impl with desc = Efundecl(n, { body with f_body = exp e }) }
        
