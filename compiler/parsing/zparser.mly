--- conflicted
+++ resolved
@@ -316,12 +316,8 @@
   | LET ide = ide COLON obj = ide   EQUAL seq2 = seq_expression
       { Printf.printf "Erefinementdecl\n";
           Erefinementdecl(ide, obj, 
-<<<<<<< HEAD
           {desc=Econst(Ebool(true));loc=localise $startpos(seq2) $endpos(seq2)}, seq2, false) }           
-=======
-          {desc=Edummy;loc=localise $startpos(seq2) $endpos(seq2)}, seq2, false) }          
-
->>>>>>> 980b280e
+
   | LET ide = ide fn = simple_pattern_list COLON obj = ide LBRACE seq1 = seq_expression RBRACE EQUAL seq2 = seq_expression
       { Printf.printf "Erefinementfundecl\n"; Erefinementfundecl(ide, { f_kind = A; f_atomic = false;
 			f_args = fn; f_body = seq2;
@@ -331,11 +327,8 @@
       { Printf.printf "Erefinementfundecl\n"; Erefinementfundecl(ide, { f_kind = A; f_atomic = false;
 			f_args = fn; f_body = seq2;
 			f_loc = localise $startpos(fn) $endpos(seq2) }, 
-<<<<<<< HEAD
             {desc=Econst(Ebool(true));loc=localise $startpos(seq2) $endpos(seq2)}) }            
-=======
-            {desc=Edummy;loc=localise $startpos(seq2) $endpos(seq2)}) }            
->>>>>>> 980b280e
+
   (* Erefinementfun defined with WHERE keyword*)
   | LET ide = ide fn = simple_pattern_list COLON obj = ide LBRACE seq1 = seq_expression RBRACE EQUAL
 	seq = seq_expression WHERE r = is_rec eqs = equation_list
