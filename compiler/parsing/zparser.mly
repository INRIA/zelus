(***********************************************************************)
(*                                                                     *)
(*                                                                     *)
(*          Zelus, a synchronous language for hybrid systems           *)
(*                                                                     *)
(*  (c) 2020 Inria Paris (see the AUTHORS file)                        *)
(*                                                                     *)
(*  Copyright Institut National de Recherche en Informatique et en     *)
(*  Automatique. All rights reserved. This file is distributed under   *)
(*  the terms of the INRIA Non-Commercial License Agreement (see the   *)
(*  LICENSE file).                                                     *)
(*                                                                     *)
(* *********************************************************************)

%{

open Lexing
open Zlocation
open Zparsetree

let localise start_pos end_pos = Loc(start_pos.pos_cnum, end_pos.pos_cnum)

let make desc start_pos end_pos =
  { desc = desc; loc = localise start_pos end_pos }

let make_name op start_pos end_pos =
  make (Evar(Name(op))) start_pos end_pos

let unop op e start_pos end_pos =
  Eapp({ app_inline = false; app_statefull = false},
       make_name op start_pos end_pos, [e])
let binop op e1 e2 start_pos end_pos =
  Eapp({ app_inline = false; app_statefull = false},
       make_name op start_pos end_pos, [e1; e2])

let unary_minus op e start_pos end_pos =
  match op, e.desc with
    | "-", Econst(Eint v) -> Econst(Eint(-v))
    | ("-" | "_."), Econst(Efloat v) -> Econst(Efloat(-.v))
    | _ -> unop ("~" ^ op) e start_pos end_pos

let unary_minus_int x = -x
and unary_minus_float x = -.x

(* Representation of lists. [] for Pervasives.[] *)
(* [e1;...;en] for Pervasives.(::) e1 (... Pervasives.[]) *)
let list_name n = Modname { qual = Initial.stdlib_module; id = n }

let nil_desc = Evar(list_name Initial.nil_name)

let cons_desc x l start_pos end_pos =
  Eapp({ app_inline = false; app_statefull = false },
       make (Evar(list_name Initial.cons_name)) start_pos end_pos,
       [make (Etuple [x; l]) start_pos end_pos])

let rec cons_list_desc l start_pos end_pos =
  match l with
  | [] -> nil_desc
  | x :: l -> cons_desc x (cons_list l start_pos end_pos) start_pos end_pos

and cons_list l start_pos end_pos =
  make (cons_list_desc l start_pos end_pos) start_pos end_pos

let scond_true start_pos end_pos =
  make (Econdexp(make (Econst(Ebool(true))) start_pos end_pos))
       start_pos end_pos

(* constructors with arguments *)
let app f l =
  match f.desc, l with
  | Econstr0(id), [{ desc = Etuple(arg_list) }] ->
    (* C(e1,...,en) *) Econstr1(id, arg_list)
  | Econstr0(id), [arg] ->
     (* C(e) *) Econstr1(id, [arg])
  | _ -> Eapp({ app_inline = false; app_statefull = false}, f, l)

let constr c p =
   match p with
  | { desc = Etuplepat(arg_list) } ->
    (* C(p1,...,pn) *) Econstr1pat(c, arg_list)
  | _ -> (* C(e) *) Econstr1pat(c, [p])

let block l lo eq_list startpos endpos =
  make { b_locals = l; b_vars = lo; b_body = eq_list } startpos endpos

%}

%token EQUAL          /* "=" */
%token EQUALEQUAL     /* "==" */
%token PLUSEQUAL      /* "+=" */
%token AMPERSAND      /* "&" */
%token AMPERAMPER     /* "&&" */
%token BARBAR         /* "||" */
%token QUOTE          /* "'" */
%token LPAREN         /* "(" */
%token RPAREN         /* ")" */
%token LBRACKET       /* "[" */
%token RBRACKET       /* "]" */
%token STAR           /* "*" */
%token PLUS           /* "+" */
%token MINUS          /* "-" */
%token COMMA          /* "," */
%token SEMI           /* ";" */
%token SEMISEMI       /* ";;" */
%token MINUSGREATER   /* "->" */
%token AFUN           /* "-A->" */
%token ADFUN          /* "-AD->" */
%token ASFUN          /* "-AS->" */
%token DFUN           /* "-D->" */
%token CFUN           /* "-C->" */
%token SFUN           /* "-S->" */
%token PFUN           /* "~D~>" */
%token DOT            /* "." */
%token DOTDOT         /* ".." */
%token COLON          /* ":" */
%token COLONCOLON     /* "::" */
%token LBRACE         /* "{" */
%token BAR            /* "|" */
%token RBRACE         /* "}" */
%token LBRACKETBAR    /* "[|" */
%token RBRACKETBAR    /* "|]" */
%token UNDERSCORE     /* "_" */
%token TEST           /* "?" */
%token <string> CONSTRUCTOR
%token <string> IDENT
%token <int> INT
%token <float> FLOAT
%token <bool> BOOL
%token <char> CHAR
%token <string> STRING
%token AS             /* "as" */
%token FORALL         /* "forall" */
%token AUTOMATON      /* "automaton" */
%token ATOMIC         /* "atomic" */
%token INLINE         /* "inline" */
%token CONTINUE       /* "continue" */
%token DO             /* "do" */
%token DONE           /* "done" */
%token UNTIL          /* "until" */
%token UNLESS         /* "unless" */
%token MATCH          /* "match" */
%token WITH           /* "with" */
%token EMIT           /* "emit" */
%token PRESENT        /* "present" */
%token PERIOD         /* "period" */
%token END            /* "end" */
(*added here*)
%token ASSUME         /* "assume" */
(*added here*)
%token R_MOVE         /* "move_robot_zls" */
(*added here*)
%token R_STORE        /* "robot_store" */
%token EXCEPTION      /* "exception" */
%token EXTERNAL       /* "external" */
%token IN             /* "in" */
%token BEFORE         /* "before" */
%token OUT            /* "out" */
%token LET            /* "let" */
%token REC            /* "rec" */
%token DER            /* "der" */
%token INIT           /* "init" */
%token INITIALIZE     /* "initialize" */
%token DEFAULT        /* "default" */
%token LOCAL          /* "local" */
%token WHERE          /* "where" */
%token AND            /* "and" */
%token TYPE           /* "type" */
%token STATIC         /* "static" */
%token OF             /* "of" */
%token FUN            /* "fun" */
%token NODE           /* "node" */
%token HYBRID         /* "hybrid" */
%token PROBA          /* "proba" */
%token DISCRETE       /* "discrete" */
%token FBY            /* "fby" */
%token NEXT           /* "next" */
%token PRE            /* "pre" */
%token UP             /* "up" */
%token DISC           /* "disc" */
%token EVERY          /* "every" */
%token OR             /* "or" */
%token ON             /* "on" */
%token RESET          /* "reset" */
%token LAST           /* "last" */
%token IF             /* "if" */
%token THEN           /* "then" */
%token ELSE           /* "else" */
%token OPEN           /* "open" */
%token VAL            /* "val" */
%token RUN            /* "run" */
%token BOX            /* "box" */
%token DIAMOND        /* "diamond" */
%token <string> PREFIX
%token <string> INFIX0
%token <string> INFIX1
%token <string> INFIX2
%token <string> SUBTRACTIVE
%token <string> INFIX3
%token <string> INFIX4
%token EOF

%nonassoc prec_no_end
%nonassoc END
%right IN
%right prec_seq
%right SEMI
%nonassoc prec_ident
%right prec_list
%left EVERY
%left AUTOMATON
%left INIT
%left UNTIL
%left UNLESS
%nonassoc ELSE
%right BEFORE
%left  AS
%left  BAR
%left COMMA
%left RPAREN
%right MINUSGREATER SFUN DFUN CFUN AFUN ADFUN ASFUN PFUN
%left OR BARBAR
%left AMPERSAND AMPERAMPER
%left INFIX0 EQUAL
%right INFIX1
%right COLONCOLON
%left INFIX2 PLUS SUBTRACTIVE MINUS
%left STAR INFIX3
%left ON
%left INFIX4
%right prec_uminus
%right FBY
%right PRE UP DISC TEST ATOMIC
%right PREFIX
%left DOT

%start implementation_file
%type <Zparsetree.implementation list> implementation_file

%start interface_file
%type <Zparsetree.interface list> interface_file

%start scalar_interface_file
%type <Zparsetree.interface list> scalar_interface_file

%%

/** Tools **/

/* Separated list */
list_aux(S, X):
| x = X { [x] }
| r = list_aux(S, X) S x = X { x :: r }
;

%inline list_of(S, X):
   r = list_aux(S, X) { List.rev r }
;

/* Non separated list */
list_aux_no_sep(X):
| x = X { [x] }
| r = list_aux_no_sep(X) x = X { x :: r }
;

%inline list_no_sep_of(X):
   r = list_aux_no_sep(X) { List.rev r }
;

/* Localization */
localized(X):
| x = X { make x $startpos $endpos }
;

%inline optional(X):
  | /* empty */
      { None }
  | x = X
      { Some(x) }
;

implementation_file:
  | EOF
      { [] }
  | i = decl_list(localized(implementation)) EOF
      { List.rev i }
;

decl_list(X):
  | dl = decl_list(X) x = X opt_semi_semi
      { x :: dl }
  | x = X opt_semi_semi
      { [x] }
;

opt_semi_semi:
  | /* empty */ {}
  | SEMISEMI {}
;

implementation:
  | OPEN c = CONSTRUCTOR
      { Eopen c }
  | TYPE tp = type_params id = IDENT td = localized(type_declaration_desc)
      { Printf.printf "implementation: type declaration: type %s = ...\n" id; 
      Etypedecl(id, tp, td) }
  | LET ide = ide EQUAL seq = seq_expression
      { Econstdecl(ide, false, seq) }
  | LET STATIC ide = ide EQUAL seq = seq_expression
      { Econstdecl(ide, true, seq) }
  (*added here*)
  (*refinement type definition*)
  | LET ide = ide COLON obj = ide LBRACE seq1 = seq_expression RBRACE EQUAL seq2 = seq_expression
      { Printf.printf "Erefinementdecl\n";
<<<<<<< HEAD
          Erefinementdecl(ide, obj, seq1, seq2, false) }
    (*added here: use Erefinementdecl to store regular variable decl*)
  | LET ide = ide COLON obj = ide   EQUAL seq2 = seq_expression
      { Printf.printf "Erefinementdecl\n";
          Erefinementdecl(ide, obj, 
          {desc=Edummy;loc=localise $startpos(seq2) $endpos(seq2)}, seq2, false) }          
=======
          Erefinementdecl(ide, obj, seq1, seq2)}
>>>>>>> c2fb8463
  | LET ide = ide fn = simple_pattern_list COLON obj = ide LBRACE seq1 = seq_expression RBRACE EQUAL seq2 = seq_expression
      { Printf.printf "Erefinementfundecl\n"; Erefinementfundecl(ide, { f_kind = A; f_atomic = false;
			f_args = fn; f_body = seq2;
			f_loc = localise $startpos(fn) $endpos(seq2) }, seq1) }
  (* Erefinementfun defined with WHERE keyword*)
  | LET ide = ide fn = simple_pattern_list COLON obj = ide LBRACE seq1 = seq_expression RBRACE EQUAL
	seq = seq_expression WHERE r = is_rec eqs = equation_list
      { Printf.printf "Erefinementfundecl with WHERE\n"; Erefinementfundecl(ide, { f_kind = A; f_atomic = false; 
            f_args = fn; f_body = make(Elet(r, eqs, seq)) $startpos(seq) $endpos(eqs);
		    f_loc = localise $startpos(fn) $endpos(eqs) }, seq1) }
  | LET ide = ide fn = simple_pattern_list EQUAL seq = seq_expression
      { Printf.printf "Efundecl \n"; Efundecl(ide, { f_kind = A; f_atomic = false;
			f_args = fn; f_body = seq;
			f_loc = localise $startpos(fn) $endpos(seq) }) }
  | LET ide = ide fn = simple_pattern_list EQUAL
	seq = seq_expression WHERE r = is_rec eqs = equation_list
      { Printf.printf "Efundecl with WHERE\n"; Efundecl(ide, { f_kind = A; f_atomic = false; f_args = fn;
			f_body = make(Elet(r, eqs, seq))
				 $startpos(seq) $endpos(eqs);
		       f_loc = localise $startpos(fn) $endpos(eqs) }) }
  | is_let a = is_atomic k = kind ide = ide fn = simple_pattern_list
					EQUAL seq = seq_expression
      { Efundecl(ide,
		 { f_kind = k; f_atomic = a; f_args = fn; f_body = seq;
		  f_loc = localise $startpos(fn) $endpos(seq) }) }
  (* TODO : include refinement type matching here *)
  | is_let a = is_atomic k = kind ide = ide fn = simple_pattern_list COLON 
                         obj = ide LBRACE seq1 = seq_expression RBRACE EQUAL seq2 = seq_expression
      { Erefinementfundecl(ide, { f_kind = k; f_atomic = a; f_args = fn; f_body = seq2;
                                  f_loc = localise $startpos(fn) $endpos(fn)}, seq1 )}
  (* kind refinement function with where*)
  | is_let a = is_atomic k = kind ide = ide fn = simple_pattern_list COLON 
                         obj = ide LBRACE seq1 = seq_expression RBRACE EQUAL seq = seq_expression
                         WHERE r = is_rec eqs = equation_list
      { Printf.printf "Kinded refinement function with WHERE\n"; 
        Erefinementfundecl(ide, { f_kind = k; f_atomic = a; f_args = fn; f_body = make(Elet(r, eqs, seq)) $startpos(seq) $endpos(eqs);
			                      f_loc = localise $startpos(fn) $endpos(eqs) }, seq1) }
  | is_let a = is_atomic k = kind ide = ide
	  fn = simple_pattern_list EQUAL seq = seq_expression
          WHERE r = is_rec eqs = equation_list
      { Efundecl(ide, { f_kind = k; f_atomic = a; f_args = fn;
			f_body = make(Elet(r, eqs, seq))
				 $startpos(seq) $endpos(eqs);
			f_loc = localise $startpos(fn) $endpos(eqs) }) }
;

%inline is_rec:
  | REC { true }
  |     { false }
;

%inline is_atomic:
  | ATOMIC { true }
  | { false }
;

%inline is_let:
  | LET { }
  | { }
;

simple_pattern_list:
  | p = simple_pattern
	  { [ p ] }
  | p = simple_pattern sp = simple_pattern_list
     { p :: sp }
;

/* Interface */
interface_file:
  | EOF
      { [] }
  | il = decl_list(localized(interface)) EOF
      { List.rev il }
;

interface:
  | OPEN c = CONSTRUCTOR
      { Einter_open(c) }
  | TYPE tp = type_params i = IDENT td = localized(type_declaration_desc)
      { Printf.printf "interface: type declaration\n";
          Einter_typedecl(i, tp, td) }
  | VAL i = ide COLON t = type_expression
      { Einter_constdecl(i, t) }
;

/* Scalar interface */
scalar_interface_file:
  | EOF
      { [] }
  | il = decl_list(scalar_interface) EOF
      { List.rev (List.flatten il) }
  ;

scalar_interface :
  | OPEN c = CONSTRUCTOR
      { [make (Einter_open(c)) $startpos $endpos] }
  | TYPE tp = type_params i = IDENT td = localized(type_declaration_desc)
      { Printf.printf "scalar_interface: type declaration\n";
          [make (Einter_typedecl(i, tp, td)) $startpos $endpos] }
  | VAL i = ide COLON t = type_expression
      { [make (Einter_constdecl(i, t)) $startpos $endpos] }
  | EXTERNAL i = ide COLON t = type_expression EQUAL list_no_sep_of(STRING)
      { [make (Einter_constdecl(i, t)) $startpos $endpos] }
  | EXCEPTION constructor
      { [] }
  | EXCEPTION constructor OF type_expression
      { [] }
;

type_declaration_desc:
  | /* empty */
      { Printf.printf "type_declaration_desc: Eabstract_type\n";
          Eabstract_type }
  | EQUAL l = list_of(BAR, localized(constr_decl_desc))
      { Evariant_type (l) }
  | EQUAL BAR l = list_of(BAR, localized(constr_decl_desc))
      { Evariant_type (l) }
  | EQUAL LBRACE s = label_list(label_type) RBRACE
      { Printf.printf "type_declaration_desc: Erecord_type\n";
          Erecord_type (s) }
  | EQUAL LBRACE label_type = label_type BAR seq = seq_expression RBRACE
      { Printf.printf "type_declaration_desc: Ecustom_refinement_type\n";
          Ecustom_refinement_type (label_type, seq) }
  | EQUAL t = type_expression
      { Eabbrev(t) }
;

type_params:
  | LPAREN tvl = list_of(COMMA, type_var) RPAREN
      { tvl }
  | tv = type_var
      { [tv] }
  |
      { [] }
;

label_list(X):
  | x = X
      { [x] }
  | x = X SEMI
      { [x] }
  | x = X SEMI ll = label_list(X)
      { x :: ll }
;

label_type:
  i = IDENT COLON t = type_expression
  { Printf.printf "label_type: %s:type_expression\n" i;
      (i, t) }
;

constr_decl_desc:
  | c = CONSTRUCTOR
      { Econstr0decl(c) }
  | c = CONSTRUCTOR OF l = list_of(STAR, simple_type)
      { Econstr1decl(c, l) }
;

equation_empty_list:
  | /* empty */
      { [] }
  | eq_list = equation_list
      { eq_list }
;

optional_init:
  | /* empty */
      { None }
  | INIT e = expression
      { Some(e) }
;

%inline equation_list:
  | l = list_of(AND, equation) { l }
;

%inline equation:
   eq = localized(equation_desc) { eq }
;

equation_desc:
  | AUTOMATON opt_bar a = automaton_handlers(equation_empty_list) opt_end
    { EQautomaton(List.rev a, None) }
  | AUTOMATON opt_bar a = automaton_handlers(equation_empty_list)
    INIT s = state
    { EQautomaton(List.rev a, Some(s)) }
  | MATCH e = seq_expression WITH opt_bar
    m = match_handlers(block_of_equation_list) opt_end
    { EQmatch(e, List.rev m) }
  | IF e = seq_expression THEN b1 = block_of_equation_list
    ELSE b2 = block_of_equation_list opt_end
    { EQifthenelse(e, b1, Some b2) }
  | IF e = seq_expression THEN b1 = block_of_equation_list
      { EQifthenelse(e, b1, None) }
  | PRESENT opt_bar p = present_handlers(block_of_equation_list) opt_end
    { EQpresent(List.rev p, None) }
  | PRESENT opt_bar p = present_handlers(block_of_equation_list)
    ELSE b = block_of_equation_list opt_end
    { EQpresent(List.rev p, Some(b)) }
  | RESET eq = equation_list EVERY e = expression
    { EQreset(eq, e) }
  | l = let_list lo = local_list DO eq_list = equation_empty_list DONE
    { EQblock(block l lo eq_list $startpos $endpos) }
  | FORALL i = index_list bo = block(equation_list)
    INITIALIZE inits = init_equation_list DONE
    { EQforall
	{ for_indexes = i; for_init = inits; for_body = bo } }
  | FORALL i = index_list  bo = block(equation_list) DONE
    { EQforall
	{ for_indexes = i; for_init = []; for_body = bo } }
  | p = pattern EQUAL e = seq_expression
    { EQeq(p, e) }
  | i = ide PLUSEQUAL e = seq_expression
    { EQpluseq(i, e) }
  | PERIOD p = pattern EQUAL e = period_expression
    { EQeq(p, make (Eperiod(e)) $startpos(e) $endpos(e)) }
  (*added here*)
  | R_STORE p = pattern EQUAL rob = robot_expression
    { EQeq(p, make (Estore(rob.cmd, rob.key)) $startpos(rob) $endpos(rob)) }
  | DER i = ide EQUAL e = seq_expression opt = optional_init
      { EQder(i, e, opt, []) }
  | DER i = ide EQUAL e = seq_expression opt = optional_init
    RESET opt_bar pe = present_handlers(expression)
      { EQder(i, e, opt, List.rev pe) }
  | NEXT i = ide EQUAL e = seq_expression
      { EQnext(i, e, None) }
  | NEXT i = ide EQUAL e = seq_expression INIT e0 = seq_expression
      { EQnext(i, e, Some(e0)) }
  | INIT i = ide EQUAL e = seq_expression
      { EQinit(i, e) }
  (*added here
  | R_STORE r = robot_expression 
     {EQstore(r)} *)  
  | EMIT i = ide
      { EQemit(i, None) }
  | EMIT i = ide EQUAL e = seq_expression
      { EQemit(i, Some(e)) }
  | eq1 = equation BEFORE eq2 = equation
      { EQbefore [eq1; eq2] }
;

opt_end:
  | { () } %prec prec_no_end
  | END { () }
;

%inline simple_equation:
   eq = localized(simple_equation_desc) { eq }
;

simple_equation_desc:
  | AUTOMATON opt_bar a = automaton_handlers(equation_empty_list) END
    { EQautomaton(List.rev a, None) }
  | AUTOMATON opt_bar a = automaton_handlers(equation_empty_list)
    INIT s = state
    { EQautomaton(List.rev a, Some(s)) }
  | MATCH e = seq_expression WITH opt_bar
    m = match_handlers(block_of_equation_list) END
    { EQmatch(e, List.rev m) }
  | PRESENT opt_bar p = present_handlers(block_of_equation_list) END
    { EQpresent(List.rev p, None) }
  | PRESENT opt_bar p = present_handlers(block_of_equation_list)
    ELSE b = block_of_equation_list END
    { EQpresent(List.rev p, Some(b)) }
  | RESET eq = equation_list EVERY e = expression
    { EQreset(eq, e) }
  | FORALL i = index_list bo = block(equation_list)
    INITIALIZE inits = init_equation_list DONE
    { EQforall
	{ for_indexes = i; for_init = inits; for_body = bo } }
  | FORALL i = index_list  bo = block(equation_list) DONE
    { EQforall
	{ for_indexes = i; for_init = []; for_body = bo } }
;
    
/* initialization in a for loop */
%inline init_equation_list:
  | l = list_of(AND, localized(init_equation_desc)) { l }
;

init_equation_desc:
  | LAST i = ide EQUAL e = expression
     { Einit_last(i, e) }
  ;

/* indexes in a for loop */
%inline index_list:
  | l = list_of(COMMA, localized(index_desc)) { l }
;

index_desc:
  | i = ide IN e = simple_expression
     { Einput(i, e) }
  | i = ide OUT o = ide
     { Eoutput(i, o) }
  | i = ide IN e1 = simple_expression DOTDOT e2 = simple_expression
     { Eindex(i, e1, e2) }
;


/* states of an automaton in an equation*/
automaton_handlers(X):
  | a = automaton_handler(X)
      { [a] }
  | ahs = automaton_handlers(X) BAR a = automaton_handler(X)
      { a :: ahs }
;

automaton_handler(X):
  | sp = state_pat MINUSGREATER b = block(X) DONE
     { make { s_state = sp; s_block = b; s_until = []; s_unless = [] }
            $startpos $endpos}
  | sp = state_pat MINUSGREATER b = block(X) THEN st = state
    { make { s_state = sp; s_block = b;
             s_until =
               [{ e_cond = scond_true $endpos(b) $startpos(st);
                  e_reset = true; e_block = None; e_next_state = st }];
	   s_unless = [] }
      $startpos $endpos}
  | sp = state_pat MINUSGREATER b = block(X) CONTINUE st = state
    { make { s_state = sp;
             s_block = b;
             s_until =
               [{ e_cond = scond_true $endpos(b) $startpos(st);
                  e_reset = false;
                  e_block = None; e_next_state = st }];
	     s_unless = [] } $startpos $endpos }
  | sp = state_pat MINUSGREATER b = block(X) THEN emit = emission st = state
    { make { s_state = sp; s_block = b;
             s_until =
               [{ e_cond = scond_true $endpos(b) $startpos(emit);
                  e_reset = true; e_block = Some(emit); e_next_state = st}];
	     s_unless = [] } $startpos $endpos }
  | sp = state_pat MINUSGREATER b = block(X) CONTINUE emit = emission
    st = state
    { make { s_state = sp;
             s_block = b;
             s_until = [{ e_cond = scond_true $endpos(b) $startpos(emit);
                          e_reset = false; e_block = Some(emit);
                          e_next_state = st}];
	     s_unless = [] } $startpos $endpos }
  | sp = state_pat MINUSGREATER b = block(X) UNTIL e_until = escape_list
    { make
       { s_state = sp; s_block = b; s_until = List.rev e_until; s_unless = [] }
       $startpos $endpos }
  | sp = state_pat MINUSGREATER b = block(X) UNLESS e_unless = escape_list
    { make
       { s_state = sp; s_block = b; s_until = []; s_unless = List.rev e_unless }
      $startpos $endpos }
  | sp = state_pat MINUSGREATER b = block(X) UNTIL e_until = escape_list
					     UNLESS e_unless = escape_list
    { make { s_state = sp; s_block = b;
	     s_until = List.rev e_until; s_unless = List.rev e_unless }
      $startpos $endpos }
;

escape:
  | scondpat THEN state
      { { e_cond = $1; e_reset = true; e_block = None; e_next_state = $3 } }
  | scondpat CONTINUE state
      { { e_cond = $1; e_reset = false; e_block = None; e_next_state = $3 } }
  | scondpat THEN emission state
      { { e_cond = $1; e_reset = true; e_block = Some($3); e_next_state = $4 } }
  | scondpat CONTINUE emission state
      { { e_cond = $1; e_reset = false; e_block = Some($3); e_next_state = $4 } }
;

escape_list:
  | e = escape
      { [e] }
  | el = escape_list ELSE e = escape
      { e :: el }
;

state:
  | c = CONSTRUCTOR
      { make (Estate0(c)) $startpos $endpos }
  | c = CONSTRUCTOR LPAREN e = expression RPAREN
      { make (Estate1(c, [e])) $startpos $endpos }
  | c = CONSTRUCTOR LPAREN l = expression_comma_list RPAREN
      { make (Estate1(c, List.rev l)) $startpos $endpos }
;

state_pat:
  | c = CONSTRUCTOR
      { make (Estate0pat(c)) $startpos $endpos }
  | c = CONSTRUCTOR LPAREN l = list_of(COMMA, IDENT) RPAREN
      { make (Estate1pat(c, l)) $startpos $endpos }
;

/* Pattern on a signal */
scondpat:
  | sc = localized(scondpat_desc) { sc }
;

scondpat_desc :
  | e = simple_expression p = simple_pattern
      { Econdpat(e, p) }
  | e = simple_expression
      { Econdexp(e) }
  | UP e = simple_expression
      { Econdexp (make (Eop(Eup, [e])) $startpos $endpos) }
  (*added here*)
  | R_MOVE e = simple_expression
      { Econdexp (make (Eop(Emove, [e])) $startpos $endpos)}
  (*added here
  | R_STORE rob = robot_expression
       {Econdexp (make (Eop(Estore, [rob])) $startpos $endpos)}*)
  | scpat1 = scondpat AMPERSAND scpat2 = scondpat
      { Econdand(scpat1, scpat2) }
  | scpat1 = scondpat BAR scpat2 = scondpat
      { Econdor(scpat1, scpat2) }
  | scpat1 = scondpat ON e = simple_expression
      { Econdon(scpat1, e) }
;

/* Block */
block(X):
  | l = let_list lo = local_list DO x = X
      { make { b_locals = l; b_vars = lo; b_body = x } $startpos $endpos }
;

block_of_equation_list:
  | eq = simple_equation
      { block [] [] [eq] $startpos $endpos }
  | l = let_list lo = local_list DO eq_list = equation_empty_list DONE
      { block l lo eq_list $startpos $endpos }
;


emission:
  | l1 = one_let IN l2 = let_list
    { make { b_vars = []; b_locals = l1 :: l2; b_body = [] } $startpos $endpos }
  | l = let_list lo = local_list DO eq = equation_empty_list IN
      { make { b_vars = lo; b_locals = l; b_body = eq } $startpos $endpos }
;

let_list:
  | /* empty */
      { [] }
  | o = one_let IN l = let_list
      { o :: l }
;

one_let:
  | LET eq = equation_list
      { make (false, eq) $startpos $endpos }
  | LET REC eq = equation_list
      { make (true, eq) $startpos $endpos }
;

local_list:
  | /* empty */
      { [] }
  | LOCAL o = list_of(COMMA, one_local) opt_in l = local_list
      { o @ l }
;

opt_in:
    /* epsilon */
  | {}
  | IN { () }
;

one_local:
  | i = ide v = optional(default_or_init) c = opt_combine
    { make { vardec_name = i; vardec_default = v; vardec_combine = c }
	$startpos $endpos }
;

default_or_init:
  | DEFAULT c = constant
      { Default(c) }
  | INIT c = constant
    { Init(c) }
;

opt_combine:
  | /* empty */
      { None }
  | WITH i = ext_ident
    { Some(i) }
;

constant:
  | i = atomic_constant
    { Cimmediate(i) }
  | i = ext_ident
    { Cglobal(i) }
;


opt_bar:
  | BAR             { () }
  | /*epsilon*/     { () }
;


/* Testing the presence of a signals */
present_handlers(X):
  | p = present_handler(X)
      { [p ] }
  | ps = present_handlers(X) BAR p = present_handler(X)
      { p :: ps }
;

present_handler(X):
  | sc = scondpat MINUSGREATER x = X
      { { p_cond = sc; p_body = x } }
;

/* Pattern matching in an equation */
match_handlers(X):
  | m = match_handler(X)
      { [m ] }
  | mh = match_handlers(X) BAR m = match_handler(X)
      { m :: mh }
;

match_handler(X):
  | p = pattern MINUSGREATER x = X
      { { m_pat = p; m_body = x } }
;

/* Patterns */
pattern:
  | p = simple_pattern
      { p }
  | p = pattern AS i = IDENT
      { make (Ealiaspat(p, i)) $startpos $endpos }
  | p1 = pattern BAR p2 = pattern
      { make (Eorpat(p1, p2)) $startpos $endpos }
  | p = pattern_comma_list %prec prec_list
      { make (Etuplepat(List.rev p)) $startpos $endpos }
  | c = constructor p = simple_pattern
      { make (constr c p) $startpos $endpos }
    (*Add pattern for dependent type*)
;

simple_pattern:
  | a = atomic_constant
      { make (Econstpat a) $startpos $endpos }
  | MINUS i = INT
      { make (Econstpat(Eint(unary_minus_int i))) $startpos $endpos }
  | MINUS f = FLOAT
      { make (Econstpat(Efloat(unary_minus_float f))) $startpos $endpos }
  | c = constructor
      { make (Econstr0pat(c)) $startpos $endpos }
  | i = ide
      { Printf.printf "simple_pattern: ide\n";
          make (Evarpat i) $startpos $endpos }
  | LPAREN p = pattern RPAREN
      { p }
  | LPAREN p = pattern_comma_list RPAREN
      { Printf.printf "simple_pattern: LPAREN pattern_comma_list RPAREN\n";
          make (Etuplepat (List.rev p)) $startpos $endpos }
  | LPAREN RPAREN
      { make (Econstpat(Evoid)) $startpos $endpos }
  | UNDERSCORE
      { make Ewildpat $startpos $endpos }
  | LPAREN p = pattern COLON t = type_expression RPAREN
      { Printf.printf "simple_pattern: ( p:type_expression )\n";
          make (Etypeconstraintpat(p, t)) $startpos $endpos }
  | LBRACE p = pattern_label_list RBRACE
      { make (Erecordpat(p)) $startpos $endpos }
;

pattern_comma_list:
  | p1 = pattern COMMA p2 = pattern
      { [p2; p1] }
  | pc = pattern_comma_list COMMA p = pattern
      { p :: pc }
;

pattern_label_list:
  | p = pattern_label SEMI pl = pattern_label_list
      { p :: pl }
  | p = pattern_label
      { [p] }
  | UNDERSCORE
      { [] }
  | /*epsilon*/
      { [] }
;

pattern_label:
  | ei = ext_ident EQUAL p = pattern
      { (ei, p) }
;

/* Expressions */
seq_expression:
  | e = expression SEMI seq = seq_expression
      { make (Eseq(e, seq)) $startpos $endpos }
  | e = expression %prec prec_seq
      { e }
;

simple_expression:
  | desc = simple_expression_desc
      { make desc $startpos $endpos }
;

simple_expression_desc:
  | c = constructor
      { Printf.printf "Desc constr0\n"; Econstr0(c) }
  (* support for refinement types *)
  | name_var = ide COLON basetype = ide LBRACE seq1 = seq_expression RBRACE 
      { Printf.printf "Refinement tuple\n"; Erefinementtype(name_var, basetype, seq1) }
  | i = ext_ident
      { Printf.printf "Desc var\n"; Evar i }
  | LBRACKET RBRACKET
      { Printf.printf "Desc nil_desc\n"; nil_desc }
  | LBRACKET l = list_of(SEMI, expression) RBRACKET
      { Printf.printf "Desc cons_list_desc\n"; cons_list_desc l ($startpos($1)) ($endpos($3)) }
  | LAST i = ide
      { Printf.printf "Desc last\n"; Elast(i) }
  | a = atomic_constant
      { Printf.printf "Desc const\n"; Econst a }
  | LBRACE l = label_expression_list RBRACE
      { Printf.printf "Desc record\n"; Erecord(l) }
  | LBRACE e = simple_expression WITH l = label_expression_list RBRACE
      { Printf.printf "Desc record with\n"; Erecord_with(e, l) }
  | LPAREN RPAREN
      { Printf.printf "Desc void\n"; Econst Evoid }
  | LPAREN e = expression_comma_list RPAREN
      { Printf.printf "Desc Tuple\n"; Etuple (List.rev e) }
  (* refinement tuples *)
  | LPAREN e = expression_comma_list RPAREN COLON tl = type_star_list BAR e_ref = seq_expression 
      { Printf.printf "Desc Refinement Tuple\n"; Erefinementtuple (List.rev e, make(Etypetuple(List.rev tl)) $startpos $endpos, e_ref) }
  (* refinement pair function argument*)
//   | LPAREN e = expression_comma_list COLON tl = type_star_list BAR e_ref = seq_expression RPAREN
//       { Printf.printf "Desc Refinement Pair\n"; Erefinementfunpair( List.rev e, make(Etypetuple(List.rev tl)) $startpos $endpos, e_ref) }
  | LPAREN e = seq_expression RPAREN
      { Printf.printf "Desc seq expression\n"; e.desc }
  | LPAREN e = simple_expression COLON t = type_expression RPAREN
      { Printf.printf "Desc type constraint\n"; Etypeconstraint(e, t) }
  | e = simple_expression DOT i = ext_ident
      { Printf.printf "Desc record access\n"; Erecord_access(e, i) }
  | LBRACKETBAR e1 = simple_expression BAR e2 = simple_expression RBRACKETBAR
      { Printf.printf "Desc concat\n"; Eop(Econcat, [e1; e2]) }
  | LBRACKETBAR e1 = simple_expression WITH i = simple_expression
					     EQUAL e2 = expression RBRACKETBAR
      { Printf.printf "Desc update\n"; Eop(Eupdate, [e1; i; e2]) }
;

simple_expression_list:
  | e = simple_expression
	  { [e] }
  | l = simple_expression_list e = simple_expression
	  { e :: l }
  ;

expression_comma_list:
  | ecl = expression_comma_list COMMA e = expression
      { e :: ecl }
  | e1 = expression COMMA e2 = expression
      { [e2; e1] }
;

(* refinement tuple definition *)
// refinement_expression_comma_list:
//   | ecl = refinement_expression_comma_list COMMA e = expression
//       { e :: ecl}
//   | e1 = expression COLON obj = ide LBRACE seq1 = seq_expression RBRACE COMMA e2 = expression COLON obj = ide LBRACE seq1 = seq_expression RBRACE
//       { [Erefinement(); Erefinement()] }
// ;

expression:
  | x = localized(expression_desc)
    { x }
;

expression_desc:
  | e = simple_expression_desc
      { Printf.printf "Simple expression\n"; e }
  | e = expression_comma_list %prec prec_list
      { Printf.printf "Tuple\n"; Etuple(List.rev e) }
  | e1 = simple_expression COLONCOLON e2 = expression
      { cons_desc e1 e2 ($startpos(e1)) ($endpos(e2)) }
  | e1 = expression FBY e2 = expression
      { Eop(Efby, [e1; e2]) }
  | f = simple_expression l = simple_expression_list
      {  app f (List.rev l) }
  | INLINE f = simple_expression l = simple_expression_list
      {  Eapp({ app_inline = true; app_statefull = false}, f, List.rev l) }
  | RUN f = simple_expression l = simple_expression_list
      {  Eapp({ app_inline = false; app_statefull = true}, f, List.rev l) }
  | INLINE RUN f = simple_expression l = simple_expression_list
      {  Eapp({ app_inline = true; app_statefull = true}, f, List.rev l) }
  /* | RUN f = simple_expression e = simple_expression  { Eop(Erun, [f; e]) } */
  | ATOMIC e = expression
      { Eop(Eatomic, [e]) }
  | PRE e = expression
      { Eop(Eunarypre, [e]) }
  | INIT
      { Eop(Einitial, []) }
  | UP e = expression
      { Eop(Eup, [e]) }
  (* support for refinement types *)
  | name_var = ide COLON basetype = ide LBRACE seq1 = seq_expression RBRACE 
      { Printf.printf "Refinement tuple\n"; Erefinementtype(name_var, basetype, seq1) }
  (*added here*)
  | R_MOVE e = expression
      { Eop(Emove, [e])}
  (*added here
  | R_STORE rob = robot_expression
      { Eop(Estore, [rob])}*)
  | TEST e = expression
      { Eop(Etest, [e]) }
  | DISC e = expression
      { Eop(Edisc, [e]) }
  | IF e1 = seq_expression THEN e2 = seq_expression ELSE e3 = expression
      { Eop(Eifthenelse, [e1; e2; e3]) }
  | e1 = expression MINUSGREATER e2 = expression
      { Eop(Eminusgreater, [e1; e2]) }
  | MINUS e = expression  %prec prec_uminus
      { unary_minus "-" e ($startpos($1)) ($endpos($1)) }

  | /* empty */ { Printf.printf "expression_desc: Edummy\n"; Edummy}

  | s = SUBTRACTIVE e = expression  %prec prec_uminus
      { unary_minus s e ($startpos(s)) ($endpos(s)) }
  | e1 = expression i = INFIX4 e2 = expression
      { binop i e1 e2 ($startpos(i)) ($endpos(i)) }
  | e1 = expression i = INFIX3 e2 = expression
      { binop i e1 e2 ($startpos(i)) ($endpos(i)) }
  | e1 = expression i = INFIX2 e2 = expression
      { binop i e1 e2 ($startpos(i)) ($endpos(i)) }
  | e1 = expression PLUS e2 = expression
      { binop "+" e1 e2 ($startpos($2)) ($endpos($2)) }
  | e1 = expression i = INFIX1 e2 = expression
      { binop i e1 e2 ($startpos(i)) ($endpos(i)) }
  | e1 = expression i = INFIX0 e2 = expression
      { Printf.printf "expression: INFIX0: e1 %s e2\n" i;
          binop i e1 e2 ($startpos(i)) ($endpos(i)) }
  | e1 = expression EQUAL e2 = expression
      { binop "=" e1 e2 ($startpos($2)) ($endpos($2)) }
  | e1 = expression OR e2 = expression
      { binop "or" e1 e2 ($startpos($2)) ($endpos($2)) }
  | e1 = expression STAR e2 = expression
      { binop "*" e1 e2 ($startpos($2)) ($endpos($2)) }
  | e1 = expression AMPERSAND e2 = expression
      { binop "&" e1 e2 ($startpos($2)) ($endpos($2)) }
  | e1 = expression MINUS e2 = expression
      { binop "-" e1 e2 ($startpos($2)) ($endpos($2)) }
  | e1 = expression s = SUBTRACTIVE e2 = expression
      { binop s e1 e2 ($startpos(s)) ($endpos(s)) }
  | e1 = expression AMPERAMPER e2 = expression
      { Printf.printf "expression_desc: e1 && e2\n";
          binop "&&" e1 e2 ($startpos($2)) ($endpos($2)) }
  | e1 = expression BARBAR e2 = expression
      { binop "||" e1 e2 ($startpos($2)) ($endpos($2)) }
  | p = PREFIX e = expression
      { Printf.printf "expression_desc: PREFIX: %s e\n" p;
          unop p e ($startpos(p)) ($endpos(p)) }

    (* add box and diamond *)
  /* | b = BOX LPAREN e = expression RPAREN
      { Printf.printf "expression_desc: box(e)\n"; 
        unop "box" e ($startpos(b)) ($endpos(b)) }
  | d = DIAMOND LPAREN e = expression RPAREN
      { Printf.printf "expression_desc: diamond(e)\n"; 
        unop "diamond" e ($startpos(d)) ($endpos(d)) } */

  | ltl_operator = ltl_operator LPAREN e = expression RPAREN
      { Printf.printf "expression_desc: ltl_operator: %s(e)\n" ltl_operator; 
        unop ltl_operator e ($startpos(ltl_operator)) ($endpos(ltl_operator)) }     

  | e = simple_expression
          LBRACE s1 = size_expression DOTDOT s2 = size_expression RBRACE
      { Eop(Eslice(s1, s2), [e]) }
  | e1 = simple_expression DOT LPAREN e2 = expression RPAREN
      { Eop(Eaccess, [e1; e2]) }
  | LET defs = equation_list IN e = seq_expression
      { Elet(false, defs, e) }
  | LET REC defs = equation_list IN e = seq_expression
      { Elet(true, defs, e) }
  | PERIOD p = period_expression
      { Eperiod(p) }
  (*added here*)
  | ASSUME e = expression 
  	{Eassume(e)}
  (*added here
  | R_MOVE e = expression
        {Emove(e)}*)
  (*added here*)
  | R_STORE rob = robot_expression
        {Estore(rob.cmd, rob.key)}
  | AUTOMATON opt_bar a = automaton_handlers(seq_expression)
      { Eautomaton(List.rev a, None) }
  | AUTOMATON opt_bar a = automaton_handlers(seq_expression) INIT s = state
      { Eautomaton(List.rev a, Some(s)) }
  | MATCH e = seq_expression WITH opt_bar m = match_handlers(expression) opt_end
      { Ematch(e, List.rev m) }
  | PRESENT opt_bar pe = present_handlers(expression) opt_end
      { Epresent(List.rev pe, None) }
  | PRESENT opt_bar pe = present_handlers(expression) INIT e = expression
      { Epresent(List.rev pe, Some(Init(e))) }
  | PRESENT opt_bar pe = present_handlers(expression) ELSE e = seq_expression opt_end
      { Epresent(List.rev pe, Some(Default(e))) }
  | RESET e = seq_expression EVERY r = expression
      { Ereset(e, r) }
  | lo = local_list DO eqs = equation_list IN r = expression
      { Eblock(make { b_locals = []; b_vars = lo; b_body = eqs }
	       $startpos $endpos, r) }
;

%inline ltl_operator:
    | BOX { "box" }
    | DIAMOND { "diamond" }

/* Periods */
period_expression:
  | LPAREN per = expression RPAREN /* period */
      { { p_phase = None; p_period = per } }
  | LPAREN ph = expression BAR per = expression RPAREN /* period */
      { { p_phase = Some(ph); p_period = per } }
;
(*added here*)
robot_expression:
  | LPAREN r_cmd = STRING COMMA r_key = FLOAT RPAREN
      {{cmd = r_cmd; key = r_key}}

constructor:
  | c = CONSTRUCTOR
      { Name(c) } %prec prec_ident
  | c1 = CONSTRUCTOR DOT c2 = CONSTRUCTOR
      { Modname({qual = c1; id = c2}) }
;

qual_ident:
  | c = CONSTRUCTOR DOT i = ide
      { {qual = c; id = i} }
;

/* Constants */

atomic_constant:
  | i = INT
      { Eint(i) }
  | f = FLOAT
      { Efloat(f) }
  | s = STRING
      { Estring s }
  | c = CHAR
      { Echar c }
  | b = BOOL
      { Ebool b }
;

label_expression_list:
  | l = label_expression
      { [l] }
  | l = label_expression SEMI
      { [l] }
  | l = label_expression SEMI ll = label_expression_list
      { l :: ll }

label_expression:
  | i = ext_ident EQUAL e = expression
      { (i, e) }
;

/* identifiers */
ide:
  | i = IDENT
      { Printf.printf "ide: IDENT: %s\n" i;
          i }
  | LPAREN i = infx RPAREN
      { i }
;

ext_ident:
  | q = qual_ident
      { Printf.printf "ext_ident: qual_ident\n";
          Modname(q) }
  | i = ide
      { Printf.printf "ext_ident: ide: %s\n" i;
          Name(i) }
;

infx:
  | INFIX0          { $1 }
  | INFIX1          { $1 }    | INFIX2        { $1 }
  | INFIX3          { $1 }    | INFIX4        { $1 }
  | STAR            { "*" }
  | PLUS            { "+" }
  | MINUS           { "-" }
  | EQUAL           { "=" }
  | EQUALEQUAL      { "==" }
  | SUBTRACTIVE     { $1 }    | PREFIX        { $1 }
  | AMPERSAND       { "&" }   | AMPERAMPER    { "&&" }
  | OR              { "or" }  | BARBAR        { "||" }
  | ON              { "on" }
;

%inline arrow:
  | MINUSGREATER
      { Zparsetree.A }
  | AFUN
      { Zparsetree.A }
  | ADFUN
      { Zparsetree.AD }
  | DFUN
      { Zparsetree.D }
  | CFUN
      { Zparsetree.C }
  | SFUN
      { Zparsetree.S }
  | ASFUN
      { Zparsetree.AS }
  | PFUN
      { Zparsetree.P }
;

size_expression:
    s = localized(size_expression_desc) { s }
;

size_expression_desc:
  | v = INT
     { Sconst(v)  }
  | s = ext_ident
     { Sname(s) }
  | s1 = size_expression PLUS s2 = size_expression
     { Sop(Splus, s1, s2) }
  | s1 = size_expression MINUS s2 = size_expression
     { Sop(Sminus, s1, s2) }
;

type_expression:
  | t = simple_type
      { t }
  | tl = type_star_list
      { Printf.printf "type star list\n"; make(Etypetuple(List.rev tl)) $startpos $endpos}
  (* functions with refinement pairs *)
  | tl = type_star_list BAR e = seq_expression
      { Printf.printf " function with refinement pair\n"; make(Erefinementpairfuntype(List.rev tl, e)) $startpos $endpos}
  | t_arg = type_expression a = arrow t_res = type_expression
      { Printf.printf "type exp -> type exp\n"; make(Etypefun(a, None, t_arg, t_res)) $startpos $endpos}
  | LPAREN id = IDENT COLON t_arg = type_expression RPAREN
			    a = arrow t_res = type_expression
      { Printf.printf "type arrow and :\n"; make(Etypefun(a, Some(id), t_arg, t_res)) $startpos $endpos}
  (*Refinement type expression*)
  (* TODO: Make a refinement type data structure that stores all the data from this *)
  (*make(Erefinement(basetype, seq)) $startpos $endpos*)
  | basetype = simple_type LBRACE seq = seq_expression RBRACE 
      {Printf.printf "type refinement\n"; make(Erefinement(basetype, seq)) $startpos $endpos} 
  | LPAREN id = IDENT COLON t_arg = simple_type LBRACE seq = seq_expression RBRACE RPAREN a = arrow t_res = type_expression
      { Printf.printf "type typefunrefinement\n"; make(Etypefunrefinement(a, Some(id), t_arg, t_res , seq)) $startpos $endpos}
;

simple_type:
  | t = type_var
      { Printf.printf "type var\n"; make (Etypevar t) $startpos $endpos }
  | i = ext_ident
      { Printf.printf "type constr\n"; make (Etypeconstr(i, [])) $startpos $endpos }
  | t = simple_type i = ext_ident
      { Printf.printf "simple type constr\n"; make (Etypeconstr(i, [t])) $startpos $endpos }
  (*simple refinement type*)
  | basetype = simple_type LBRACE seq = seq_expression RBRACE 
      { Printf.printf "type refinement simple type\n"; make(Erefinement(basetype, seq)) $startpos $endpos}
  (* refinement type specification for pairs *)
  | binding_var = ide COLON basetype = simple_type
      { Printf.printf "type refinement pair\n"; make(Erefinementpair(binding_var, basetype)) $startpos $endpos}
  | LPAREN t = type_expression COMMA tl = type_comma_list RPAREN i = ext_ident
      { Printf.printf "type expression list\n"; make (Etypeconstr(i, t :: tl)) $startpos $endpos }
  | t_arg = simple_type LBRACKET s = size_expression RBRACKET
      { Printf.printf "type vec\n"; make(Etypevec(t_arg, s)) $startpos $endpos}
  | LPAREN t = type_expression RPAREN
      { Printf.printf "type expression\n"; t }
;

type_star_list:
  | t1 = simple_type STAR t2 = simple_type
      { [t2; t1] }
  | tsl = type_star_list STAR t = simple_type
      { t :: tsl }
;

type_var:
  | QUOTE i = IDENT
      { i }
;

type_comma_list:
  | te = type_expression COMMA tl = type_comma_list
      { te :: tl }
  | te = type_expression
      { [te] }
;

%inline kind:
  | NODE
      { D }
  | HYBRID
      { C }
  | DISCRETE
      { AD }
  | FUN
      { A }
  | STATIC
      { S }
  | PROBA
      { P }
;<|MERGE_RESOLUTION|>--- conflicted
+++ resolved
@@ -311,16 +311,13 @@
   (*refinement type definition*)
   | LET ide = ide COLON obj = ide LBRACE seq1 = seq_expression RBRACE EQUAL seq2 = seq_expression
       { Printf.printf "Erefinementdecl\n";
-<<<<<<< HEAD
-          Erefinementdecl(ide, obj, seq1, seq2, false) }
+
     (*added here: use Erefinementdecl to store regular variable decl*)
   | LET ide = ide COLON obj = ide   EQUAL seq2 = seq_expression
       { Printf.printf "Erefinementdecl\n";
           Erefinementdecl(ide, obj, 
           {desc=Edummy;loc=localise $startpos(seq2) $endpos(seq2)}, seq2, false) }          
-=======
-          Erefinementdecl(ide, obj, seq1, seq2)}
->>>>>>> c2fb8463
+
   | LET ide = ide fn = simple_pattern_list COLON obj = ide LBRACE seq1 = seq_expression RBRACE EQUAL seq2 = seq_expression
       { Printf.printf "Erefinementfundecl\n"; Erefinementfundecl(ide, { f_kind = A; f_atomic = false;
 			f_args = fn; f_body = seq2;
