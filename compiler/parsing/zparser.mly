--- conflicted
+++ resolved
@@ -320,9 +320,6 @@
   (*added here*)
   (*refinement type definition*)
   | LET ide = ide COLON obj = ide LBRACE seq1 = seq_expression RBRACE EQUAL seq2 = seq_expression
-<<<<<<< HEAD
-      { Erefinementdecl(ide, obj, seq1, seq2)}  
-=======
       { Printf.printf "Erefinementdecl\n";
           Erefinementdecl(ide, obj, seq1, seq2, false) }
     (*added here: use Erefinementdecl to store regular variable decl*)
@@ -330,7 +327,6 @@
       { Printf.printf "Erefinementdecl\n";
           Erefinementdecl(ide, obj, 
           {desc=Econst(Ebool(true));loc=localise $startpos(seq2) $endpos(seq2)}, seq2, false) }           
->>>>>>> 4f17308f
   | LET ide = ide fn = simple_pattern_list COLON obj = ide LBRACE seq1 = seq_expression RBRACE EQUAL seq2 = seq_expression
       { Printf.printf "Erefinementfundecl\n"; Erefinementfundecl(ide, { f_kind = A; f_atomic = false;
 			f_args = fn; f_body = seq2;
