--- conflicted
+++ resolved
@@ -94,13 +94,9 @@
     | Etypedecl of name * name list * type_decl
     (* | Erefinementdecl of name * is_static * exp *)
     (*refinement type implementation*)
-<<<<<<< HEAD
     (*added here*)
     | Eipopannotation of name * exp * exp * is_op
-    | Erefinementdecl of name * name * exp * exp * is_static
-=======
     | Econstdecl of name * type_expression * is_static * exp 
->>>>>>> 8c5e7081
     | Efundecl of name * funexp
 
 and funexp =
