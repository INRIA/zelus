(***********************************************************************)
(*                                                                     *)
(*                                                                     *)
(*          Zelus, a synchronous language for hybrid systems           *)
(*                                                                     *)
(*  (c) 2020 Inria Paris (see the AUTHORS file)                        *)
(*                                                                     *)
(*  Copyright Institut National de Recherche en Informatique et en     *)
(*  Automatique. All rights reserved. This file is distributed under   *)
(*  the terms of the INRIA Non-Commercial License Agreement (see the   *)
(*  LICENSE file).                                                     *)
(*                                                                     *)
(* *********************************************************************)

(* Abstract syntax tree after parsing *)

open Zlocation

type kind = | S | AS | A | C | AD | D | P

(*  P
    |
    D   C  
     \ /   
      A   S
      \  / 
       AS
 *)

					  
type name = string

type qualident = { qual: name; id: name }

type longname =
    | Name of name
    | Modname of qualident

type 'a localized = { desc: 'a; loc: Zlocation.location }

(** Types *)
type type_expression = type_expression_desc localized

and type_expression_desc =
    | Etypevar of name
    | Etypeconstr of longname * type_expression list
    | Etypetuple of type_expression list
    | Etypevec of type_expression * size
    | Etypefun of kind * string option * type_expression * type_expression
    | Etypefunrefinement of kind * string option * type_expression * type_expression * exp
    | Erefinementpairfuntype of type_expression list * exp
    | Erefinement of type_expression * exp
    | Erefinementpair of name * type_expression
    (* | Erefinementtype of exp * exp * exp *)

and size = size_desc localized

and size_desc =
  | Sconst of int
  | Sname of longname
  | Sop of size_op * size * size

and size_op = Splus | Sminus
		   

(** Declarations and expressions *)
(** changed to and. DANGEROUS?? *)
and interface = interface_desc localized

and interface_desc =
    | Einter_open of name
    | Einter_typedecl of name * name list * type_decl
    | Einter_constdecl of name * type_expression

and type_decl = type_decl_desc localized
    
and type_decl_desc =
    | Eabstract_type
    | Eabbrev of type_expression
    | Evariant_type of constr_decl list
    | Erecord_type of (name * type_expression) list
    | Ecustom_refinement_type of (name * type_expression) * exp

and constr_decl = constr_decl_desc localized
    
and constr_decl_desc =
  | Econstr0decl of name
  | Econstr1decl of name * type_expression list

and implementation = implementation_desc localized

and implementation_desc =
    | Eopen of name
    | Etypedecl of name * name list * type_decl
    | Econstdecl of name * is_static * exp
    (*refinement type implementation*)
<<<<<<< HEAD
    | Erefinementdecl of name * name * exp * exp
    (*added here*)
    | Eipopannotation of name * exp * exp * is_op
=======

    | Erefinementdecl of name * name * exp * exp * is_static

>>>>>>> 4f17308f
    | Efundecl of name * funexp
    | Erefinementfundecl of name * funexp * exp

and funexp =
  { f_kind: kind;
    f_atomic: is_atomic;
    f_args: pattern list;
    f_body: exp;
    f_loc: location }
    
and is_atomic = bool

and is_static = bool

and is_op = bool
                  
and exp = desc localized

and desc =
  (* | Edummy *)
  | Evar of longname
  | Econst of immediate
  | Econstr0 of constr
  | Econstr1 of constr * exp list
  | Elast of name
  | Eapp of app * exp * exp list
  | Eop of op * exp list
  | Etuple of exp list
  | Erefinementtuple of exp list * type_expression * exp
  | Erefinementfunpair of exp list * type_expression * exp
  | Erecord_access of exp * longname
  | Erecord of (longname * exp) list
  | Erecord_with of exp * (longname * exp) list
  | Etypeconstraint of exp * type_expression
  | Elet of is_rec * eq list * exp
  | Eseq of exp * exp
  (*added here*)
  | Eassume of exp
  (*added here
  | Emove of exp*)
  (*added here*)
  | Estore of name * float
  (*added here*)
  | Eget of name
  | Eperiod of period
  | Ematch of exp * exp match_handler list
  | Epresent of exp present_handler list * exp default option
  | Eautomaton of exp state_handler list * state_exp option
  | Ereset of exp * exp
  | Eblock of eq list block * exp 
  | Erefinementtype of name * name * exp

and is_rec = bool
	       
and app = { app_inline: bool; app_statefull: bool}
		     
and 'a default =
  | Init of 'a | Default of 'a

and op =
  | Efby | Eunarypre | Eifthenelse | Eminusgreater | (*added here*)Emove |(*added here*) Econtrol 
  |(*added here*) Einp|(*added here*) Eoup|(*added here*) Estr
  | Eup | Einitial | Edisc | Etest | Eaccess | Eupdate
  | Eslice of size * size | Econcat | Eatomic


and immediate =
  | Eint of int
  | Efloat of float
  | Ebool of bool
  | Echar of char
  | Estring of string
  | Evoid

and constant =
  | Cimmediate of immediate
  | Cglobal of longname
      
(* a period is of the form period (v1) or period (v1|v2) *)
(* where v1 is the phase. v1 and v2 two static expressions *)
and period =
  { p_phase: exp option; (* the two expressions must be static *)
    p_period: exp }
    
and robot_input =
  { cmd : name;
    key : float }
and rbt_input =
    { cm : name
       }

and constr = longname

and pattern = pdesc localized

and pdesc =
  | Etuplepat of pattern list
  | Evarpat of name
  | Ewildpat
  | Econstpat of immediate
  | Econstr0pat of longname
  | Econstr1pat of longname * pattern list
  | Ealiaspat of pattern * name
  | Eorpat of pattern * pattern
  | Erecordpat of (longname * pattern) list
  | Etypeconstraintpat of pattern * type_expression

and eq = eqdesc localized

and eqdesc =
  | EQeq of pattern * exp
    (* [p = e] *)
  | EQder of name * exp * exp option * exp present_handler list
    (* [der n = e [init e0] [reset p1 -> e1 | ... | pn -> en]] *)
  | EQinit of name * exp
    (* [init n = e0] *)
  | EQnext of name * exp * exp option
    (* [next n = e] or [next n = e init e0] *) 
  | EQemit of name * exp option
    (* [emit n = e] *)
  | EQpluseq of name * exp
    (* [n += e] *)
  (*added here
  | EQstore of robot_input*)
  | EQautomaton of eq list state_handler list * state_exp option
  | EQpresent of eq list block present_handler list * eq list block option
  | EQmatch of exp * eq list block match_handler list
  | EQifthenelse of exp * eq list block * eq list block option
  | EQreset of eq list * exp
  | EQand of eq list
  | EQbefore of eq list
  | EQblock of eq list block
  | EQforall of forall_handler

and 'a block = 'a block_desc localized

and 'a block_desc =
    { b_vars: vardec list;
      b_locals: local list;
      b_body: 'a }

and vardec = vardecdesc localized

and vardecdesc =
    { vardec_name: name; (* its name *)
      vardec_default: constant default option;
      (* either an initial or a default value *)
      vardec_combine: longname option; (* an optional combination function *)
    }

and local = local_desc localized

and local_desc = is_rec * eq list

and statepat = statepatdesc localized

and statepatdesc =
    | Estate0pat of name
    | Estate1pat of name * name list

and state_exp = state_exp_desc localized

and state_exp_desc =
    | Estate0 of name
    | Estate1 of name * exp list

and escape =
    { e_cond: scondpat; (* condition to escape *)
      e_reset: bool; (* is-it a reset or not *)
      e_block: eq list block option; (* values emited on the transition *)
      e_next_state: state_exp; (* next active state *) }

and scondpat = scondpat_desc localized

and scondpat_desc =
    | Econdand of scondpat * scondpat
    | Econdor of scondpat * scondpat
    | Econdexp of exp
    | Econdon of scondpat * exp
    | Econdpat of exp * pattern


and is_on = bool

and 'a match_handler =
    { m_pat: pattern;
      m_body: 'a; }

and 'a present_handler =
    { p_cond: scondpat;
      p_body: 'a; }

and 'a state_handler_desc = 
    { s_state : statepat; 
      s_block : 'a block; 
      s_until : escape list;
      s_unless : escape list } 

and 'a state_handler = 'a state_handler_desc localized

(* the body of a for loop *)
(* for(all|seq) [id in e..e | id in e | id out id]+
 *   local id [and id]*
 *   do eq and ... and eq
 *   [init
 *     [[id = e with g] | [last id = e]]
 *     [and [[id = e with g] | [last id = e]]]*
 *   done *)
and forall_handler =
  { for_indexes: indexes_desc localized list;
    for_init: init_desc localized list;
    for_body: eq list block}

and indexes_desc =
  | Einput of name * exp
  | Eoutput of name * name
  | Eindex of name * exp * exp

and init_desc =
  | Einit_last of name * exp
					 <|MERGE_RESOLUTION|>--- conflicted
+++ resolved
@@ -94,15 +94,9 @@
     | Etypedecl of name * name list * type_decl
     | Econstdecl of name * is_static * exp
     (*refinement type implementation*)
-<<<<<<< HEAD
-    | Erefinementdecl of name * name * exp * exp
     (*added here*)
     | Eipopannotation of name * exp * exp * is_op
-=======
-
     | Erefinementdecl of name * name * exp * exp * is_static
-
->>>>>>> 4f17308f
     | Efundecl of name * funexp
     | Erefinementfundecl of name * funexp * exp
 
