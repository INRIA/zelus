--- conflicted
+++ resolved
@@ -94,11 +94,9 @@
     | Etypedecl of name * name list * type_decl
     | Econstdecl of name * is_static * exp
     (*refinement type implementation*)
-<<<<<<< HEAD
+
     | Erefinementdecl of name * name * exp * exp * is_static
-=======
-    | Erefinementdecl of name * name * exp * exp 
->>>>>>> c2fb8463
+
     | Efundecl of name * funexp
     | Erefinementfundecl of name * funexp * exp
 
