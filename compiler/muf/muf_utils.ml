--- conflicted
+++ resolved
@@ -1,6 +1,6 @@
 open Muf
 
-(* module SSet = Set.Make(String) *)
+module SSet = Set.Make(String)
 module IdSet = Set.Make(struct
   type t = identifier
   let compare = compare
@@ -179,28 +179,13 @@
   etuple (List.map (fun x -> evar x)
             (IdSet.elements s))
 
-<<<<<<< HEAD
-let patt_of_sset s =
-  ptuple (List.map (fun x -> pvar { name = x })
-            (SSet.elements s))
-
 let imported_modules : type a t. a program -> SSet.t = begin
   fun p ->
     let rec modules_expr acc e =
       let acc =
         begin match e.expr with
-        | Evar {name=n} ->
-          let first_is_upper = 
-            let first = n.[0] in
-            Char.code first > 64 && Char.code first < 91 (* A..Z *)
-          in
-          if first_is_upper then
-            begin match String.index_opt n '.' with
-            | None -> acc
-            | Some idx -> SSet.add (String.sub n 0 idx) acc
-            end
-          else
-            acc
+        | Evar {modul=Some "Stdlib"; name=n} -> acc
+        | Evar {modul=Some m; name=n} -> SSet.add m acc
         | _ -> acc
         end
       in
@@ -220,8 +205,6 @@
     in 
     List.fold_left modules_decl SSet.empty p
   end
-=======
 let patt_of_idset s =
   ptuple (List.map (fun x -> pvar x)
-            (IdSet.elements s))
->>>>>>> 6cbb5706
+            (IdSet.elements s))