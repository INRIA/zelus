--- conflicted
+++ resolved
@@ -413,21 +413,18 @@
         get_value n
   end
 
-<<<<<<< HEAD
 let draw (type a) (type b) : (a, b) random_var -> b mtype =
   fun n ->
   (* Format.eprintf "draw: %s@." n.name; *)
   graft n;
   (* ioAssert (isTerminal n) *)
   begin match n.state with
-    | Marginalized m ->
+    | Marginalized (m, _) ->
         Distribution.draw (mdistr_to_distr m)
     | _ -> assert false (* error "sample" *)
   end
 
-=======
   (*
->>>>>>> 3bef5ed8
 (* forget' :: IORef (Node a b) -> IO () *)
 let forget (type a) (type b): (a, b) random_var -> unit =
   fun n ->
