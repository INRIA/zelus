opam-version: "2.0"
version: "2.2"
synopsis: "A synchronous language with ODEs"
authors: [
  "Timothy Bourke <timothy.bourke@inria.fr>"
  "Marc Pouzet <marc.pouzet@ens.fr>"
  ]
maintainer: ["Marc Pouzet <marc.pouzet@ens.fr>"]
homepage: "http://zelus.di.ens.fr"
doc: "http://zelus.di.ens.fr/man/"
bug-reports: "https://github.com/INRIA/zelus/issues"
license: "INRIA Non-Commercial License Agreement"
depends: [
  "ocaml" {>= "4.13.0"}
  "dune" {>= "2.6"}
<<<<<<< HEAD
  "menhir"
  "ppx_deriving"
=======
  "menhir" {>= "20180523"}
  "alcotest" {with-test}
>>>>>>> 1bab14fe
]
depopts: ["sundialsml"]
build: [
  ["dune" "subst"] {dev}
  [
    "./configure"
    "--prefix" prefix
  ]
  [
    "dune" "build" "-p" name "-j" jobs
    "@install"
  ]
]
dev-repo: "git+https://github.com/INRIA/zelus.git"<|MERGE_RESOLUTION|>--- conflicted
+++ resolved
@@ -13,13 +13,9 @@
 depends: [
   "ocaml" {>= "4.13.0"}
   "dune" {>= "2.6"}
-<<<<<<< HEAD
-  "menhir"
-  "ppx_deriving"
-=======
   "menhir" {>= "20180523"}
   "alcotest" {with-test}
->>>>>>> 1bab14fe
+  "ppx_deriving"
 ]
 depopts: ["sundialsml"]
 build: [
