<<<<<<< HEAD
=======
let node first() returns (o)
  emit o = 1

let node incr(x) returns (o)
    o = 0 fby x + 1

let node nat () =
  let rec o = incr o and x = o + 1 in o
    
>>>>>>> e434f7e3
let node fibo () returns (o)
  local po
  do po = 1 fby (po + o)
  and o = 1 fby po done

let node euler_forward(h, x0, xprime) returns (x)
<<<<<<< HEAD
    x = x0 -> pre(x +. h *. xprime)
=======
  x = x0 -> pre(x +. h *. xprime)
>>>>>>> e434f7e3

let node euler_backward(h, x0, xprime) returns (x)
    x = x0 -> pre(x) +. h *. xprime

(* [ (x(n+1) - x(n)) / h = f x(n) *)
let node main45() returns (x)
  x = euler_forward(0.1, 1.0, 0.5 *. x)

let node sum(x) returns (o)
<<<<<<< HEAD
  forward xi in x, o init 0 
    do o = last o + 1 done

let node main42() =
  sum([|1.0; 2.0; 3.0|])

=======
  o = forward xi in x
        do let rec o = (0.0 fby o) +. xi in o done


let node sum(x) returns (s)
    s = (0 fby s) + x
    
let node sum(x) returns (o)
  o = forward xi in x do sum(xi) done

let node sum(x, y) = o where
  rec v = x *. y and o = (0.0 fby o) +. v

let node scalar(t1, t2) =
  forward xi in t1, yi in t2 do
    sum(xi, yi)
  done

    
let node main42() =
  scalar([|1.0; 2.0; 3.0|] fby [|2.0; 3.0; 4.0|] ,
	 [|1.0; 2.0; 3.0 |])
      
>>>>>>> e434f7e3
let g = 42

let node from(x') = o where
  rec o = 1 -> pre(o + x')

let node main() =
  let rec o = from(o) in o
    
let node f(x, y) returns (o)
  local z
  do o = x + y
  and z = x + 1
  done

let node g(x, y) returns (o)
  o = let rec z = x + 1 and o = x + y in o

let node main1() returns (m)
  m = f(1, 2)

let node main2() returns (m)
    m = g(1, 2)

let node f(x) = 0 fby x + 1

let node g() = 1, 2

let node h() returns (y)
  y = f(y)

let node main3() returns (o)
  do o = h () done
      
let node g() returns (y, z)
  do y = run f(z) and z = y done
    
let node main4() returns (o)
  local o1, o2, o3, z
  do  o1, o2 = run g() and o3 = (0 fby z) + 1 and z = o3
  and o = (o1 = o3) && (o2 = z) done
      
let node main5() returns ()
  local m1 default 0, m2, half, o
  do
    if half then do done
    else do m1 = 42 -> pre m1 + 1 done
  and
    if half then do m2 = 0 done
    else do m2 = 42 -> pre m2 + 1 done
  and
      half = true -> not (pre half)
  and
      o = m1 = m2
  and
      assert o
  done
 <|MERGE_RESOLUTION|>--- conflicted
+++ resolved
@@ -1,5 +1,3 @@
-<<<<<<< HEAD
-=======
 let node first() returns (o)
   emit o = 1
 
@@ -9,18 +7,13 @@
 let node nat () =
   let rec o = incr o and x = o + 1 in o
     
->>>>>>> e434f7e3
 let node fibo () returns (o)
   local po
   do po = 1 fby (po + o)
   and o = 1 fby po done
 
 let node euler_forward(h, x0, xprime) returns (x)
-<<<<<<< HEAD
-    x = x0 -> pre(x +. h *. xprime)
-=======
   x = x0 -> pre(x +. h *. xprime)
->>>>>>> e434f7e3
 
 let node euler_backward(h, x0, xprime) returns (x)
     x = x0 -> pre(x) +. h *. xprime
@@ -30,14 +23,6 @@
   x = euler_forward(0.1, 1.0, 0.5 *. x)
 
 let node sum(x) returns (o)
-<<<<<<< HEAD
-  forward xi in x, o init 0 
-    do o = last o + 1 done
-
-let node main42() =
-  sum([|1.0; 2.0; 3.0|])
-
-=======
   o = forward xi in x
         do let rec o = (0.0 fby o) +. xi in o done
 
@@ -61,7 +46,6 @@
   scalar([|1.0; 2.0; 3.0|] fby [|2.0; 3.0; 4.0|] ,
 	 [|1.0; 2.0; 3.0 |])
       
->>>>>>> e434f7e3
 let g = 42
 
 let node from(x') = o where
